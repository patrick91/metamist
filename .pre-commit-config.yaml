--- conflicted
+++ resolved
@@ -43,17 +43,6 @@
             language: system
             types: [python]
 
-<<<<<<< HEAD
-# mypy
-# - repo: https://github.com/pre-commit/mirrors-mypy
-#   rev: v0.961
-#   hooks:
-#   - id: mypy
-#     name: mypy
-#     entry: mypy
-#     language: system
-#     args: [--pretty, --show-error-codes, --no-strict-optional, --ignore-missing-imports, --install-types, --non-interactive]
-=======
     # mypy
     - repo: https://github.com/pre-commit/mirrors-mypy
       rev: v0.961
@@ -69,5 +58,4 @@
                     --non-interactive,
                 ]
             additional_dependencies:
-                - strawberry-graphql[fastapi]==0.138.1
->>>>>>> a7dc5dc8
+                - strawberry-graphql[fastapi]==0.138.1