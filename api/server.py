--- conflicted
+++ resolved
@@ -20,11 +20,7 @@
 from api.settings import PROFILE_REQUESTS, SKIP_DATABASE_CONNECTION
 
 # This tag is automatically updated by bump2version
-<<<<<<< HEAD
-_VERSION = '6.1.0'
-=======
 _VERSION = '6.2.0'
->>>>>>> acf88b64
 
 logger = get_logger()
 
