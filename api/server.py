import os
import time
import traceback

from fastapi import APIRouter, FastAPI, HTTPException, Request
from fastapi.middleware.cors import CORSMiddleware
from fastapi.responses import JSONResponse
from fastapi.staticfiles import StaticFiles
from pydantic import ValidationError
from starlette.responses import FileResponse

from api import routes
from api.graphql.schema import MetamistGraphQLRouter  # type: ignore
from api.settings import PROFILE_REQUESTS, SKIP_DATABASE_CONNECTION
from api.utils import get_openapi_schema_func
from api.utils.exceptions import determine_code_from_error
from db.python.connect import SMConnections
from db.python.tables.project import is_all_access
from db.python.utils import get_logger

# This tag is automatically updated by bump2version
<<<<<<< HEAD
_VERSION = '6.9.2'
=======
_VERSION = '6.10.0'
>>>>>>> 5451b07c

logger = get_logger()

STATIC_DIR = os.path.join(os.path.dirname(os.path.realpath(__file__)), 'public')

static_dir_exists = os.path.exists(STATIC_DIR)

app = FastAPI()

if PROFILE_REQUESTS:
    from fastapi_profiler.profiler import PyInstrumentProfilerMiddleware

    app.add_middleware(PyInstrumentProfilerMiddleware)

if is_all_access():
    app.add_middleware(
        CORSMiddleware,
        allow_origins=['*'],
        allow_credentials=True,
        allow_methods=['*'],
        allow_headers=['*'],
    )


class SPAStaticFiles(StaticFiles):
    """
    https://stackoverflow.com/a/68363904
    """

    async def get_response(self, path: str, scope):
        """
        Overide get response to server index.html if file isn't found
        (to make single-page-app work correctly)
        """
        response = await super().get_response(path, scope)
        if response.status_code == 404 and not path.startswith('api'):
            # server index.html if can't find existing resource
            response = await super().get_response('index.html', scope)
        return response


@app.on_event('startup')
async def startup():
    """Server is starting up, connect dbs"""
    if not SKIP_DATABASE_CONNECTION:
        await SMConnections.connect()


@app.on_event('shutdown')
async def shutdown():
    """Shutdown server, disconnect dbs"""
    if not SKIP_DATABASE_CONNECTION:
        await SMConnections.disconnect()


@app.middleware('http')
async def add_process_time_header(request: Request, call_next):
    """Add X-Process-Time to all requests for logging"""
    start_time = time.time()
    response = await call_next(request)
    process_time = time.time() - start_time
    response.headers['X-Process-Time'] = f'{round(process_time * 1000, 1)}ms'
    return response


@app.exception_handler(404)
async def not_found(request, exc):
    """
    New version of FastAPI not fires this method for 404 errors
    """
    if static_dir_exists:
        return FileResponse(STATIC_DIR + '/index.html')

    return request, exc


@app.exception_handler(Exception)
async def exception_handler(request: Request, e: Exception):
    """Generic exception handler"""
    add_stacktrace = True
    description: str

    if isinstance(e, HTTPException):
        code = e.status_code
        name = e.detail
        description = str(e)
    elif isinstance(e, ValidationError):
        # for whatever reason, calling str(e) here fails
        code = 500
        name = 'ValidationError'
        description = str(e.args)
    else:
        code = determine_code_from_error(e)
        name = str(type(e).__name__)
        description = str(e)

    base_params = {'name': name, 'description': description}

    if add_stacktrace:
        st = traceback.format_exc()
        base_params['stacktrace'] = st

    response = JSONResponse(
        status_code=code,
        content=base_params,
    )

    # https://github.com/tiangolo/fastapi/issues/457#issuecomment-851547205
    # FastAPI doesn't run middleware on exception, but if we make a non-GET/INFO
    # request, then we lose CORS and hence lose the exception in the body of the
    # response. Grab it manually, and explicitly allow origin if so.
    middlewares = [
        m
        for m in app.user_middleware
        if isinstance(m, CORSMiddleware) or m.cls == CORSMiddleware
    ]
    if middlewares:
        cors_middleware = middlewares[0]

        request_origin = request.headers.get('origin', '')
        if cors_middleware and '*' in cors_middleware.options['allow_origins']:  # type: ignore
            response.headers['Access-Control-Allow-Origin'] = '*'
        elif (
            cors_middleware
            and request_origin in cors_middleware.options['allow_origins']  # type: ignore
        ):
            response.headers['Access-Control-Allow-Origin'] = request_origin

    return response


# graphql
app.include_router(MetamistGraphQLRouter, prefix='/graphql', include_in_schema=False)

for route in routes.__dict__.values():
    if not isinstance(route, APIRouter):
        continue
    app.include_router(route, prefix='/api/v1')


if static_dir_exists:
    # only allow static files if the static files are available
    app.mount('/', SPAStaticFiles(directory=STATIC_DIR, html=True), name='static')

app.openapi = get_openapi_schema_func(app, _VERSION)  # type: ignore[assignment]


if __name__ == '__main__':
    import logging

    import uvicorn

    logging.getLogger('watchfiles').setLevel(logging.WARNING)
    logging.getLogger('watchfiles.main').setLevel(logging.WARNING)

    uvicorn.run(
        'api.server:app',
        host='0.0.0.0',
        port=int(os.getenv('PORT', '8000')),
        # debug=True,
        reload=True,
    )<|MERGE_RESOLUTION|>--- conflicted
+++ resolved
@@ -19,11 +19,8 @@
 from db.python.utils import get_logger
 
 # This tag is automatically updated by bump2version
-<<<<<<< HEAD
-_VERSION = '6.9.2'
-=======
 _VERSION = '6.10.0'
->>>>>>> 5451b07c
+
 
 logger = get_logger()
 
