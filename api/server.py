import os
import time
import traceback

from fastapi import FastAPI, Request, HTTPException, APIRouter
from fastapi.responses import JSONResponse
from fastapi.staticfiles import StaticFiles
from fastapi.middleware.cors import CORSMiddleware
from starlette.responses import FileResponse
from strawberry.fastapi import GraphQLRouter

from db.python.connect import SMConnections
from db.python.tables.project import is_full_access
from db.python.utils import get_logger

from api import routes
from api.utils import get_openapi_schema_func
from api.utils.exceptions import determine_code_from_error
<<<<<<< HEAD
from api.graphql import schema as graphql
=======
from api.graphql.schema import MetamistGraphQLRouter  # type: ignore
>>>>>>> a7dc5dc8


# This tag is automatically updated by bump2version
_VERSION = '5.3.0'

logger = get_logger()

SKIP_DATABASE_CONNECTION = bool(os.getenv('SM_SKIP_DATABASE_CONNECTION'))
STATIC_DIR = os.path.join(os.path.dirname(os.path.realpath(__file__)), 'public')

static_dir_exists = os.path.exists(STATIC_DIR)

app = FastAPI()

if os.getenv('SM_PROFILE_REQUESTS', 'false').upper() in ('1', 'y', 't', 'true'):
    from fastapi_profiler.profiler_middleware import PyInstrumentProfilerMiddleware

    app.add_middleware(PyInstrumentProfilerMiddleware)

if is_full_access():
    app.add_middleware(
        CORSMiddleware,
        allow_origins=['*'],
        allow_credentials=True,
        allow_methods=['*'],
        allow_headers=['*'],
    )


class SPAStaticFiles(StaticFiles):
    """
    https://stackoverflow.com/a/68363904
    """

    async def get_response(self, path: str, scope):
        """
        Overide get response to server index.html if file isn't found
        (to make single-page-app work correctly)
        """
        response = await super().get_response(path, scope)
        if response.status_code == 404 and not path.startswith('api'):
            # server index.html if can't find existing resource
            response = await super().get_response('index.html', scope)
        return response


@app.on_event('startup')
async def startup():
    """Server is starting up, connect dbs"""
    if not SKIP_DATABASE_CONNECTION:
        await SMConnections.connect()


@app.on_event('shutdown')
async def shutdown():
    """Shutdown server, disconnect dbs"""
    if not SKIP_DATABASE_CONNECTION:
        await SMConnections.disconnect()


@app.middleware('http')
async def add_process_time_header(request: Request, call_next):
    """Add X-Process-Time to all requests for logging"""
    start_time = time.time()
    response = await call_next(request)
    process_time = time.time() - start_time
    response.headers['X-Process-Time'] = f'{round(process_time * 1000, 1)}ms'
    return response


@app.exception_handler(404)
async def not_found(request, exc):
    """
    New version of FastAPI not fires this method for 404 errors
    """
    if static_dir_exists:
        return FileResponse(STATIC_DIR + '/index.html')

    return request, exc


@app.exception_handler(Exception)
async def exception_handler(_: Request, e: Exception):
    """Generic exception handler"""
    add_stacktrace = True

    if isinstance(e, HTTPException):
        code = e.status_code
        name = e.detail

    else:
        code = determine_code_from_error(e)
        name = str(type(e).__name__)

    base_params = {'name': name, 'description': str(e)}

    if add_stacktrace:
        st = traceback.format_exc()
        base_params['stacktrace'] = st

    return JSONResponse(
        status_code=code,
        content=base_params,
    )


# graphql
<<<<<<< HEAD
graphql_app = GraphQLRouter(
    graphql.schema, graphiql=True, context_getter=graphql.get_context
)
app.include_router(graphql_app, prefix='/graphql')
=======
app.include_router(MetamistGraphQLRouter, prefix='/graphql')
>>>>>>> a7dc5dc8


for route in routes.__dict__.values():
    if not isinstance(route, APIRouter):
        continue
    app.include_router(route, prefix='/api/v1')


if static_dir_exists:
    # only allow static files if the static files are available
    app.mount('/', SPAStaticFiles(directory=STATIC_DIR, html=True), name='static')

app.openapi = get_openapi_schema_func(app, _VERSION)  # type: ignore[assignment]


if __name__ == '__main__':
    import uvicorn

    uvicorn.run(
        'api.server:app',
        host='0.0.0.0',
        port=int(os.getenv('PORT', '8000')),
        debug=True,
        reload=True,
    )<|MERGE_RESOLUTION|>--- conflicted
+++ resolved
@@ -7,7 +7,6 @@
 from fastapi.staticfiles import StaticFiles
 from fastapi.middleware.cors import CORSMiddleware
 from starlette.responses import FileResponse
-from strawberry.fastapi import GraphQLRouter
 
 from db.python.connect import SMConnections
 from db.python.tables.project import is_full_access
@@ -16,11 +15,7 @@
 from api import routes
 from api.utils import get_openapi_schema_func
 from api.utils.exceptions import determine_code_from_error
-<<<<<<< HEAD
-from api.graphql import schema as graphql
-=======
 from api.graphql.schema import MetamistGraphQLRouter  # type: ignore
->>>>>>> a7dc5dc8
 
 
 # This tag is automatically updated by bump2version
@@ -128,14 +123,7 @@
 
 
 # graphql
-<<<<<<< HEAD
-graphql_app = GraphQLRouter(
-    graphql.schema, graphiql=True, context_getter=graphql.get_context
-)
-app.include_router(graphql_app, prefix='/graphql')
-=======
 app.include_router(MetamistGraphQLRouter, prefix='/graphql')
->>>>>>> a7dc5dc8
 
 
 for route in routes.__dict__.values():
