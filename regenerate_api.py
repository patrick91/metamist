--- conflicted
+++ resolved
@@ -112,11 +112,7 @@
 
     version_match = re.search(pattern=r'\d+\.\d+\.\d+', string=out)
     if not version_match:
-<<<<<<< HEAD
-        raise Exception(f'Could not detect version of openapi-generator from {out!r}')
-=======
         raise ValueError(f'Could not detect version of openapi-generator from {out!r}')
->>>>>>> fdc8cf19
 
     version = version_match.group()
     major = version.split('.')[0]
