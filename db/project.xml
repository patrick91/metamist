--- conflicted
+++ resolved
@@ -1107,93 +1107,6 @@
 		<sql>ALTER TABLE sequencing_group_assay CHANGE author author VARCHAR(255) NULL;</sql>
 		<sql>ALTER TABLE sequencing_group_external_id CHANGE author author VARCHAR(255) NULL;</sql>
 	</changeSet>
-<<<<<<< HEAD
-	<changeSet id="2024-01-23_output_file" author="yash.pankhania">
-		<sql>SET @@system_versioning_alter_history = 1;</sql>
-		<createTable tableName="output_file">
-			<column name="id" type="INT" autoIncrement="true">
-				<constraints primaryKey="true" nullable="false" />
-			</column>
-			<column name="path" type="VARCHAR(255)">
-				<constraints
-					nullable="false"
-					unique="true"
-				/>
-			</column>
-			<column name="basename" type="VARCHAR(255)">
-				<constraints
-					nullable="false"
-				/>
-			</column>
-			<column name="dirname" type="VARCHAR(100)">
-				<constraints
-					nullable="false"
-				/>
-			</column>
-			<column name="nameroot" type="VARCHAR(255)">
-				<constraints
-					nullable="false"
-				/>
-			</column>
-			<column name="nameext" type="VARCHAR(25)">
-				<constraints
-					nullable="true"
-				/>
-			</column>
-			<column name="file_checksum" type="VARCHAR(255)">
-				<constraints
-					nullable="true"
-				/>
-			</column>
-			<column name="size" type="BIGINT">
-				<constraints
-					nullable="false"
-				/>
-			</column>
-			<column name="meta" type="VARCHAR(255)">
-				<constraints
-					nullable="true"
-				/>
-			</column>
-			<column name="valid" type="BOOLEAN" />
-			<column name="parent_id" type="INT">
-				<constraints
-					nullable="true"
-					foreignKeyName="FK_SECONDARY_FILE_PARENT_ID"
-					references="output_file(id)"
-				/>
-			</column>
-		</createTable>
-		<createTable tableName="analysis_outputs">
-			<column name="analysis_id" type="INT">
-				<constraints
-				nullable="false"
-				foreignKeyName="FK_ANALYSIS_OUTPUTS_ANALYSIS_ID"
-				references="analysis(id)"
-				/>
-			</column>
-			<column name="file_id" type="INT">
-				<constraints
-				nullable="true"
-				foreignKeyName="FK_ANALYSIS_OUTPUTS_FILE_ID"
-				references="output_file(id)"
-				/>
-			</column>
-			<column name="output" type="VARCHAR(255)">
-				<constraints
-				nullable="true"
-				/>
-			</column>
-			<column name="json_structure" type="VARCHAR(255)">
-				<constraints
-					nullable="true"
-				/>
-			</column>
-		</createTable>
-		<sql>ALTER TABLE `output_file` ADD SYSTEM VERSIONING;</sql>
-		<sql>ALTER TABLE `analysis_outputs` ADD SYSTEM VERSIONING;</sql>
-		<sql>ALTER TABLE `analysis_outputs` ADD CONSTRAINT `chk_file_id_output` CHECK ((file_id IS NOT NULL AND output IS NULL) OR (file_id IS NULL AND output IS NOT NULL));</sql>
-=======
 	<changeSet id="2024-02-27_analysis-runner-table" author="michael.franklin">
 		<sql>SET @@system_versioning_alter_history = 1;</sql>
 		<createTable tableName="analysis_runner">
@@ -1306,6 +1219,91 @@
 			audit_log ON analysis.audit_log_id = audit_log.id WHERE analysis.type =
 			"analysis-runner" </sql>
 
->>>>>>> c8264890
+	</changeSet>
+	<changeSet id="2024-01-23_output_file" author="yash.pankhania">
+		<sql>SET @@system_versioning_alter_history = 1;</sql>
+		<createTable tableName="output_file">
+			<column name="id" type="INT" autoIncrement="true">
+				<constraints primaryKey="true" nullable="false" />
+			</column>
+			<column name="path" type="VARCHAR(255)">
+				<constraints
+					nullable="false"
+					unique="true"
+				/>
+			</column>
+			<column name="basename" type="VARCHAR(255)">
+				<constraints
+					nullable="false"
+				/>
+			</column>
+			<column name="dirname" type="VARCHAR(100)">
+				<constraints
+					nullable="false"
+				/>
+			</column>
+			<column name="nameroot" type="VARCHAR(255)">
+				<constraints
+					nullable="false"
+				/>
+			</column>
+			<column name="nameext" type="VARCHAR(25)">
+				<constraints
+					nullable="true"
+				/>
+			</column>
+			<column name="file_checksum" type="VARCHAR(255)">
+				<constraints
+					nullable="true"
+				/>
+			</column>
+			<column name="size" type="BIGINT">
+				<constraints
+					nullable="false"
+				/>
+			</column>
+			<column name="meta" type="VARCHAR(255)">
+				<constraints
+					nullable="true"
+				/>
+			</column>
+			<column name="valid" type="BOOLEAN" />
+			<column name="parent_id" type="INT">
+				<constraints
+					nullable="true"
+					foreignKeyName="FK_SECONDARY_FILE_PARENT_ID"
+					references="output_file(id)"
+				/>
+			</column>
+		</createTable>
+		<createTable tableName="analysis_outputs">
+			<column name="analysis_id" type="INT">
+				<constraints
+				nullable="false"
+				foreignKeyName="FK_ANALYSIS_OUTPUTS_ANALYSIS_ID"
+				references="analysis(id)"
+				/>
+			</column>
+			<column name="file_id" type="INT">
+				<constraints
+				nullable="true"
+				foreignKeyName="FK_ANALYSIS_OUTPUTS_FILE_ID"
+				references="output_file(id)"
+				/>
+			</column>
+			<column name="output" type="VARCHAR(255)">
+				<constraints
+				nullable="true"
+				/>
+			</column>
+			<column name="json_structure" type="VARCHAR(255)">
+				<constraints
+					nullable="true"
+				/>
+			</column>
+		</createTable>
+		<sql>ALTER TABLE `output_file` ADD SYSTEM VERSIONING;</sql>
+		<sql>ALTER TABLE `analysis_outputs` ADD SYSTEM VERSIONING;</sql>
+		<sql>ALTER TABLE `analysis_outputs` ADD CONSTRAINT `chk_file_id_output` CHECK ((file_id IS NOT NULL AND output IS NULL) OR (file_id IS NULL AND output IS NOT NULL));</sql>
 	</changeSet>
 </databaseChangeLog>