# pylint: disable=unused-import
#
"""
Code for connecting to Postgres database
"""
import abc
import json
import logging
import os
from typing import Optional

import databases

from db.python.tables.project import ProjectPermissionsTable
from db.python.utils import InternalError

logging.basicConfig(level=logging.DEBUG)
logger = logging.getLogger(__name__)

TABLES_ORDERED_BY_FK_DEPS = [
    'project',
    'analysis',
    'participant',
    'sample',
    'analysis_sample',
    'sample_sequencing',
    'sample_sequencing_eid',
    'family',
    'family_participant',
    'participant_phenotypes',
][::-1]


class Connection:
    """Stores a DB connection, project and author"""

    def __init__(
        self,
        connection: databases.Database,
        project: Optional[int],
        author: str,
    ):
        self.connection: databases.Database = connection
        self.project: Optional[int] = project
        self.author: str = author

    def assert_requires_project(self):
        """Assert the project is set, or return an exception"""
        if self.project is None:
            raise InternalError(
                'An internal error has occurred when passing the project context, '
                'please send this stacktrace to your system administrator'
            )


class NotFoundError(Exception):
    """Custom error when you can't find something"""


class DatabaseConfiguration(abc.ABC):
    """Base class for DatabaseConfiguration"""

    @abc.abstractmethod
    def get_connection_string(self):
        """Get connection string"""
        raise NotImplementedError


class ConnectionStringDatabaseConfiguration(DatabaseConfiguration):
    """Database Configuration that takes a literal DatabaseConfiguration"""

    def __init__(self, connection_string):
        self.connection_string = connection_string

    def get_connection_string(self):
        return self.connection_string


class CredentialedDatabaseConfiguration(DatabaseConfiguration):
    """Class to hold information about a MySqlConfiguration"""

    def __init__(
        self,
        dbname,
        host=None,
        port=None,
        username=None,
        password=None,
    ):
        self.dbname = dbname
        self.host = host
        self.port = port
        self.username = username
        self.password = password

    @staticmethod
    def dev_config() -> 'CredentialedDatabaseConfiguration':
        """Dev config for local database with name 'sm_dev'"""
        # consider pulling from env variables
        return CredentialedDatabaseConfiguration(
            dbname=os.environ.get('SM_DEV_DB_NAME', 'sm_dev'),
            username=os.environ.get('SM_DEV_DB_USER', 'root'),
            password=os.environ.get('SM_DEV_DB_PASSWORD', ''),
            host=os.environ.get('SM_DEV_DB_HOST', '127.0.0.1'),
            port=os.environ.get('SM_DEV_DB_PORT', '3306'),
        )

    def get_connection_string(self):
        """Prepares the connection string for mysql / mariadb"""

        _host = self.host or 'localhost'
        u_p = self.username

        if self.password:
            u_p += f':{self.password}'
        if self.port:
            _host += f':{self.port}'

        options = {}  # {'min_size': self.min_pool_size, 'max_size': self.max_pool_size}
        _options = '&'.join(f'{k}={v}' for k, v in options.items())

        url = f'mysql://{u_p}@{_host}/{self.dbname}?{_options}'

        return url


class SMConnections:
    """Contains useful functions for connecting to the database"""

    # _connected = False
    # _connections: Dict[str, databases.Database] = {}
    # _admin_db: databases.Database = None

    _credentials: Optional[DatabaseConfiguration] = None

    @staticmethod
    def _get_config():
        if SMConnections._credentials:
            return SMConnections._credentials

        config = CredentialedDatabaseConfiguration.dev_config()
        creds_from_env = os.getenv('SM_DBCREDS')
        if creds_from_env is not None:
            config = CredentialedDatabaseConfiguration(**json.loads(creds_from_env))
            logger.info(f'Using supplied SM DB CREDS: {config.host}')

        SMConnections._credentials = config

        return SMConnections._credentials

    @staticmethod
    def make_connection(config: DatabaseConfiguration):
        """Create connection from dbname"""
        # the connection string will prepare pooling automatically
        return databases.Database(config.get_connection_string())

    @staticmethod
    async def connect():
        """Create connections to database"""

        # this will now not connect, new connection will be made on every request
        return False

    @staticmethod
    async def disconnect():
        """Disconnect from database"""

        return False

    @staticmethod
    async def _get_made_connection():
        credentials = SMConnections._get_config()

        if credentials is None:
            raise InternalError(
                'The server has been misconfigured, please '
                'contact your system administrator'
            )

        conn = SMConnections.make_connection(credentials)
        await conn.connect()
        return conn

    @staticmethod
    async def get_connection(*, author: str, project_name: str, readonly: bool):
        """Get a db connection from a project and user"""
        # maybe it makes sense to perform permission checks here too
        logger.debug(f'Authenticate connection to {project_name} with {author!r}')

        conn = await SMConnections._get_made_connection()
        pt = ProjectPermissionsTable(connection=conn)

        project_id = await pt.get_project_id_from_name_and_user(
            user=author, project_name=project_name, readonly=readonly
        )

        return Connection(connection=conn, author=author, project=project_id)

    @staticmethod
    async def get_connection_no_project(author: str):
        """Get a db connection from a project and user"""
        # maybe it makes sense to perform permission checks here too
        logger.debug(f'Authenticate no-project connection with {author!r}')

        conn = await SMConnections._get_made_connection()

        # we don't authenticate project-less connection, but rely on the
        # the endpoint to validate the resources

        return Connection(connection=conn, author=author, project=None)


class DbBase:
    """Base class for table subclasses"""

    @classmethod
    async def from_project(cls, project, author, readonly: bool):
        """Create the Db object from a project with user details"""
        return cls(
            connection=await SMConnections.get_connection(
                project_name=project, author=author, readonly=readonly
            ),
        )

    def __init__(self, connection: Connection):
        if connection is None:
<<<<<<< HEAD
            raise Exception(
=======
            raise InternalError(
>>>>>>> fdc8cf19
                f'No connection was provided to the table {self.__class__.__name__!r}'
            )
        if not isinstance(connection, Connection):
            raise InternalError(
                f'Expected connection type Connection, received {type(connection)}, '
                f'did you mean to call self._connection?'
            )

        self._connection = connection
        self.connection: databases.Database = connection.connection
        self.author = connection.author
        self.project = connection.project

        if self.author is None:
            raise InternalError(f'Must provide author to {self.__class__.__name__}')

    # piped from the connection

    @staticmethod
    def escape_like_term(query: str):
        """
        Escape meaningful keys when using LIKE with a user supplied input
        """
        return query.replace('%', '\\%').replace('_', '\\_')<|MERGE_RESOLUTION|>--- conflicted
+++ resolved
@@ -224,11 +224,7 @@
 
     def __init__(self, connection: Connection):
         if connection is None:
-<<<<<<< HEAD
-            raise Exception(
-=======
-            raise InternalError(
->>>>>>> fdc8cf19
+            raise InternalError(
                 f'No connection was provided to the table {self.__class__.__name__!r}'
             )
         if not isinstance(connection, Connection):
