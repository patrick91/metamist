--- conflicted
+++ resolved
@@ -409,14 +409,10 @@
         return projects, list(analyses.values())
 
     async def get_sample_cram_path_map_for_seqr(
-<<<<<<< HEAD
-        self, project: ProjectId, sequence_types: list[str]
-=======
         self,
         project: ProjectId,
-        sequence_types: list[SequenceType],
+        sequence_types: list[str],
         participant_ids: list[int] = None,
->>>>>>> 640afd5b
     ) -> List[dict[str, str]]:
         """Get (ext_sample_id, cram_path, internal_id) map"""
 
