import json
from datetime import datetime
from collections import defaultdict
from typing import List, Optional, Set, Tuple, Dict, Any

from db.python.connect import DbBase, NotFoundError
from db.python.utils import to_db_json
from db.python.tables.project import ProjectId
from models.enums import AnalysisStatus, AnalysisType, SequenceType
from models.models.analysis import Analysis


class AnalysisTable(DbBase):
    """
    Capture Analysis table operations and queries
    """

    table_name = 'analysis'

    async def get_project_ids_for_analysis_ids(
        self, analysis_ids: List[int]
    ) -> Set[ProjectId]:
        """Get project IDs for sampleIds (mostly for checking auth)"""
        _query = (
            'SELECT project FROM analysis WHERE id in :analysis_ids GROUP BY project'
        )
        rows = await self.connection.fetch_all(_query, {'analysis_ids': analysis_ids})
        return set(r['project'] for r in rows)

    async def insert_analysis(
        self,
        analysis_type: AnalysisType,
        status: AnalysisStatus,
        sample_ids: List[int],
        meta: Optional[Dict[str, Any]] = None,
        output: str = None,
        active: bool = True,
        author: str = None,
        project: ProjectId = None,
    ) -> int:
        """
        Create a new sample, and add it to database
        """

        async with self.connection.transaction():
            kv_pairs = [
                ('type', analysis_type.value),
                ('status', status.value),
                ('meta', to_db_json(meta or {})),
                ('output', output),
                ('author', author or self.author),
                ('project', project or self.project),
                ('active', active if active is not None else True),
            ]

            if author is not None:
                kv_pairs.append(('on_behalf_of', self.author))

            if status == AnalysisStatus.COMPLETED:
                kv_pairs.append(('timestamp_completed', datetime.utcnow()))

            kv_pairs = [(k, v) for k, v in kv_pairs if v is not None]
            keys = [k for k, _ in kv_pairs]
            cs_keys = ', '.join(keys)
            cs_id_keys = ', '.join(f':{k}' for k in keys)
            _query = f"""\
INSERT INTO analysis
    ({cs_keys})
VALUES ({cs_id_keys}) RETURNING id;"""

            id_of_new_analysis = await self.connection.fetch_val(
                _query,
                dict(kv_pairs),
            )

            await self.add_samples_to_analysis(id_of_new_analysis, sample_ids)

        return id_of_new_analysis

    async def add_samples_to_analysis(self, analysis_id: int, sample_ids: List[int]):
        """Add samples to an analysis (through the linked table)"""
        _query = (
            'INSERT INTO analysis_sample (analysis_id, sample_id) VALUES (:aid, :sid)'
        )

        values = map(lambda sid: {'aid': analysis_id, 'sid': sid}, sample_ids)
        await self.connection.execute_many(_query, list(values))

    async def update_analysis(
        self,
        analysis_id: int,
        status: AnalysisStatus,
        meta: Dict[str, Any] = None,
        active: bool = None,
        output: Optional[str] = None,
        author: Optional[str] = None,
    ):
        """
        Update the status of an analysis, set timestamp_completed if relevant
        """

        fields: Dict[str, Any] = {
            'author': self.author or author,
            'on_behalf_of': self.author,
            'analysis_id': analysis_id,
        }
        setters = ['author = :author', 'on_behalf_of = :on_behalf_of']
        if status:
            setters.append('status = :status')
            fields['status'] = status.value

        if active is not None:
            setters.append('active = :active')
            fields['active'] = active

        if status == AnalysisStatus.COMPLETED:
            fields['timestamp_completed'] = datetime.utcnow()
            setters.append('timestamp_completed = :timestamp_completed')

        if output:
            fields['output'] = output
            setters.append('output = :output')

        if meta is not None and len(meta) > 0:
            fields['meta'] = to_db_json(meta)
            setters.append('meta = JSON_MERGE_PATCH(COALESCE(meta, "{}"), :meta)')

        fields_str = ', '.join(setters)
        _query = f'UPDATE analysis SET {fields_str} WHERE id = :analysis_id'

        await self.connection.execute(_query, fields)

    async def query_analysis(
        self,
        sample_ids: List[int] = None,
        sample_ids_all: List[int] = None,
        project_ids: List[int] = None,
        analysis_type: AnalysisType = None,
        status: AnalysisStatus = None,
        meta: Dict[str, Any] = None,
        output: str = None,
        active: bool = None,
    ) -> List[Analysis]:
        """
        :param sample_ids: sample_ids means it contains the analysis contains at least one of the sample_ids in the list
        :param sample_ids_all: (UNIMPLEMENTED) sample_ids_all means the analysis contains ALL of the sample_ids
        """

        wheres = []
        values: Dict[str, Any] = {}

        if project_ids:
            wheres.append('project in :project_ids')
            values['project_ids'] = project_ids

        if sample_ids_all:
            raise NotImplementedError

        if sample_ids:
            wheres.append('a_s.sample_id in :sample_ids')
            values['sample_ids'] = sample_ids

        if analysis_type is not None:
            wheres.append('a.type = :type')
            values['type'] = analysis_type.value
        if status is not None:
            wheres.append('a.status = :status')
            values['status'] = status.value
        if output is not None:
            wheres.append('a.output = :output')
            values['output'] = output
        if active is not None:
            if active:
                wheres.append('a.active = 1')
            else:
                wheres.append('a.active = 0')
        if meta:
            for k, v in meta.items():
                k_replacer = f'meta_{k}'
                wheres.append(f"json_extract(a.meta, '$.{k}') = :{k_replacer}")
                if v is None:
                    # mariadb does a bad cast for NULL
                    v = 'null'
                values[k_replacer] = v

        where_str = ' AND '.join(wheres)
        _query = f"""
SELECT a.id as id, a.type as type, a.status as status,
        a.output as output, a_s.sample_id as sample_id,
        a.project as project, a.timestamp_completed as timestamp_completed, a.active as active,
        a.meta as meta
FROM analysis_sample a_s
INNER JOIN analysis a ON a_s.analysis_id = a.id
WHERE a.id in (
    SELECT a.id FROM analysis a
    LEFT JOIN analysis_sample a_s ON a_s.analysis_id = a.id
    WHERE {where_str}
)
"""

        rows = await self.connection.fetch_all(_query, values)
        retvals: Dict[int, Analysis] = {}
        for row in rows:
            key = row['id']
            if key in retvals:
                retvals[key].sample_ids = [
                    *(retvals[key].sample_ids or []),
                    row['sample_id'],
                ]
            else:
                retvals[key] = Analysis.from_db(**dict(row))

        return list(retvals.values())

    async def get_latest_complete_analysis_for_type(
        self,
        project: ProjectId,
        analysis_type: AnalysisType,
        meta: Dict[str, Any] = None,
    ):
        """Find the most recent completed analysis for some analysis type"""

        values = {'project': project, 'type': analysis_type.value}

        meta_str = ''
        if meta:
            for k, v in meta.items():
                k_replacer = f'meta_{k}'
                meta_str += f" AND json_extract(meta, '$.{k}') = :{k_replacer}"
                if v is None:
                    # mariadb does a bad cast for NULL
                    v = 'null'
                values[k_replacer] = v

        _query = f"""
SELECT a.id as id, a.type as type, a.status as status,
        a.output as output, a_s.sample_id as sample_id,
        a.project as project, a.timestamp_completed as timestamp_completed,
        a.meta as meta
FROM analysis_sample a_s
INNER JOIN analysis a ON a_s.analysis_id = a.id
WHERE a.id = (
    SELECT id FROM analysis
    WHERE active AND type = :type AND project = :project AND status = 'completed' AND timestamp_completed IS NOT NULL{meta_str}
    ORDER BY timestamp_completed DESC
    LIMIT 1
)
"""
        rows = await self.connection.fetch_all(_query, values)
        if len(rows) == 0:
            raise NotFoundError(
                f"Couldn't find any analysis with type {analysis_type.value}"
            )
        a = Analysis.from_db(**dict(rows[0]))
        # .from_db maps 'sample_id' -> sample_ids
        for row in rows[1:]:
            a.sample_ids.append(row['sample_id'])

        return a

    async def get_all_sample_ids_without_analysis_type(
        self, analysis_type: AnalysisType, project: ProjectId
    ):
        """
        Find all the samples in the sample_id list that a
        """
        _query = """
SELECT s.id FROM sample s
WHERE s.project = :project AND
      id NOT IN (
          SELECT a_s.sample_id FROM analysis_sample a_s
          LEFT JOIN analysis a ON a_s.analysis_id = a.id
          WHERE a.type = :analysis_type AND a.active
      )
;"""

        rows = await self.connection.fetch_all(
            _query,
            {'analysis_type': analysis_type.value, 'project': project or self.project},
        )
        return [row[0] for row in rows]

    async def get_incomplete_analyses(self, project: ProjectId) -> List[Analysis]:
        """
        Gets details of analysis with status queued or in-progress
        """
        _query = f"""
SELECT a.id as id, a.type as type, a.status as status,
        a.output as output, a_s.sample_id as sample_id,
        a.project as project, a.meta as meta
FROM analysis_sample a_s
INNER JOIN analysis a ON a_s.analysis_id = a.id
WHERE a.project = :project AND a.active AND (a.status='queued' OR a.status='in-progress')
"""
        rows = await self.connection.fetch_all(
            _query, {'project': project or self.project}
        )
        analysis_by_id = {}
        for row in rows:
            aid = row['id']
            if aid not in analysis_by_id:
                analysis_by_id[aid] = Analysis.from_db(**dict(row))
            else:
                analysis_by_id[aid].sample_ids.append(row['sample_id'])

        return list(analysis_by_id.values())

    async def get_latest_complete_analysis_for_samples_by_type(
        self, analysis_type: AnalysisType, sample_ids: List[int]
    ) -> List[Analysis]:
        """Get the latest complete analysis for samples (one per sample)"""
        _query = """
SELECT a.id AS id, a.type as type, a.status as status, a.output as output,
a.project as project, a_s.sample_id as sample_id, a.timestamp_completed as timestamp_completed,
a.meta as meta
FROM analysis a
LEFT JOIN analysis_sample a_s ON a_s.analysis_id = a.id
WHERE
    a.active AND
    a.type = :type AND
    a.timestamp_completed IS NOT NULL AND
    a_s.sample_id in :sample_ids
ORDER BY a.timestamp_completed DESC
        """
        expected_type = (AnalysisType.GVCF, AnalysisType.CRAM, AnalysisType.QC)
        if analysis_type not in expected_type:
            expected_types_str = ', '.join(a.value for a in expected_type)
            raise ValueError(
                f'Received analysis type "{analysis_type.value}", received {expected_types_str}'
            )

        values = {'sample_ids': sample_ids, 'type': analysis_type.value}
        rows = await self.connection.fetch_all(_query, values)
        seen_sample_ids = set()
        analyses: List[Analysis] = []
        for row in rows:
            row_dict = dict(row)
            if row_dict['sample_id'] in seen_sample_ids:
                continue
            seen_sample_ids.add(row_dict['sample_id'])
            analyses.append(Analysis.from_db(**row_dict))

        # reverse after timestamp_completed
        return analyses[::-1]

    async def get_analysis_by_id(self, analysis_id: int) -> Tuple[ProjectId, Analysis]:
        """Get analysis object by analysis_id"""
        _query = """
SELECT a.id as id, a.type as type, a.status as status,
a.output as output, a.project as project, a_s.sample_id as sample_id,
a.timestamp_completed as timestamp_completed, a.meta as meta
FROM analysis a
LEFT JOIN analysis_sample a_s ON a_s.analysis_id = a.id
WHERE a.id = :analysis_id
"""
        rows = await self.connection.fetch_all(_query, {'analysis_id': analysis_id})
        if len(rows) == 0:
            raise NotFoundError(f"Couldn't find analysis with id = {analysis_id}")

        project = rows[0]['project']

        a = Analysis.from_db(**dict(rows[0]))
        for row in rows[1:]:
            a.sample_ids.append(row['sample_id'])

        return project, a

<<<<<<< HEAD
    async def get_analysis_for_sample(
        self, sample_id: int, map_sample_ids: bool
    ) -> tuple[set[ProjectId], list[Analysis]]:
        """Get related samples from this sequence"""
        _query = """
    SELECT a.id as id, a.type as type, a.status as status,
    a.output as output, a.project as project, a_s.sample_id as sample_id,
    a.timestamp_completed as timestamp_completed, a.meta as meta
    FROM analysis_sample a_s
    INNER JOIN analysis a ON a_s.analysis_id = a.id
    WHERE a_s.sample_id = :sample_id
        """

        rows = await self.connection.fetch_all(_query, {'sample_id': sample_id})
        analyses = [Analysis.from_db(**dict(d)) for d in rows]

        if map_sample_ids:

            _samples_query = """
                SELECT analysis_id, sample_id
                FROM analysis_sample
                WHERE analysis_id IN :aids
            """
            analyses_samples = await self.connection.fetch_all(
                _samples_query, {'aids': [a.id for a in analyses]}
            )
            analyses_samples_dict = defaultdict(list)
            for a_s in analyses_samples:
                analyses_samples_dict[a_s['analysis_id']].append(a_s['sample_id'])

            for a in analyses:
                analyses.sample_ids = analyses_samples_dict[a.id]

        return set(a.project for a in analyses), analyses
=======
    async def get_analyses_for_samples(
        self,
        sample_ids: list[int],
        analysis_type: AnalysisType | None,
        status: AnalysisStatus,
    ) -> tuple[set[ProjectId], list[Analysis]]:
        """
        Get relevant analyses for a sample, optional type / status filters
        map_sample_ids will map the Analysis.sample_ids component,
        not required for GraphQL sources.
        """
        values: dict[str, Any] = {'sample_ids': sample_ids}
        wheres = ['a_s.sample_id IN :sample_ids']

        if analysis_type:
            wheres.append('a.type = :atype')
            values['atype'] = analysis_type.value

        if status:
            wheres.append('a.status = :status')
            values['status'] = status.value

        _query = f"""
    SELECT a.id as id, a.type as type, a.status as status,
    a.output as output, a.project as project, a_s.sample_id as sample_id,
    a.timestamp_completed as timestamp_completed, a.meta as meta
    FROM analysis a
    INNER JOIN analysis_sample a_s ON a_s.analysis_id = a.id
    WHERE {' AND '.join(wheres)}
        """

        rows = await self.connection.fetch_all(_query, values)
        analyses = {}
        projects: set[ProjectId] = set()
        for a in rows:
            a_id = a['id']
            if a_id not in analyses:
                analyses[a_id] = Analysis.from_db(**dict(a))
                projects.add(a['project'])

            analyses[a_id].sample_ids.append(a['sample_id'])

        return projects, list(analyses.values())
>>>>>>> a7dc5dc8

    async def get_sample_cram_path_map_for_seqr(
        self, project: ProjectId, sequence_types: list[SequenceType]
    ) -> List[dict[str, str]]:
        """Get (ext_sample_id, cram_path, internal_id) map"""

        values: dict[str, Any] = {'project': project}
        seq_filter = ''
        if sequence_types:
            if len(sequence_types) == 1:
                seq_check = '= :seq_type'
                values['seq_type'] = sequence_types[0].value
            else:
                seq_check = 'IN :seq_types'
                values['seq_types'] = [s.value for s in sequence_types]

            seq_filter = f'AND JSON_VALUE(a.meta, "$.sequence_type") ' + seq_check

        _query = f"""
SELECT p.external_id as participant_id, a.output as output, s.id as sample_id
FROM analysis a
INNER JOIN analysis_sample a_s ON a_s.analysis_id = a.id
INNER JOIN sample s ON a_s.sample_id = s.id
INNER JOIN participant p ON s.participant_id = p.id
WHERE
    a.active
    AND a.type = 'cram'
    AND a.status = 'completed'
    AND s.project = :project
    {seq_filter}
ORDER BY a.timestamp_completed DESC;
"""

        rows = await self.connection.fetch_all(_query, values)
        # many per analysis
        return [dict(d) for d in rows]

    async def get_analysis_runner_log(
        self,
        project_ids: List[int] = None,
        author: str = None,
        output_dir: str = None,
    ) -> List[Analysis]:
        """
        Get log for the analysis-runner, useful for checking this history of analysis
        """
        values: dict[str, Any] = {}
        wheres = [
            "type = 'analysis-runner'",
            'active',
        ]
        if project_ids:
            wheres.append('project in :project_ids')
            values['project_ids'] = project_ids

        if author:
            wheres.append('author = :author')
            values['author'] = author

        if output_dir:
            wheres.append('(output = :output OR output LIKE :output_like)')
            values['output'] = output_dir
            values['output_like'] = f'%{output_dir}'

        wheres_str = ' AND '.join(wheres)
        _query = f'SELECT * FROM analysis WHERE {wheres_str}'
        rows = await self.connection.fetch_all(_query, values)
        return [Analysis.from_db(**dict(r)) for r in rows]

    # region STATS

    async def get_number_of_crams_by_sequence_type(
        self, project: ProjectId
    ) -> dict[str, int]:
        """
        Get number of crams, grouped by sequence type (one per sample per sequence type)
        """

        # Only count one cram per sample, do this in a double query.
        # First select, then aggregate
        _query = """
        SELECT seq_type, COUNT(*) as number_of_crams FROM (
            SELECT JSON_EXTRACT(meta, "$.sequencing_type") as seq_type
            FROM analysis a
            INNER JOIN analysis_sample asam ON a.id = asam.analysis_id
            WHERE project = :project AND status = 'completed' AND type = 'cram'
            GROUP BY seq_type, asam.sample_id
        ) as iq GROUP BY seq_type
        """

        rows = await self.connection.fetch_all(_query, {'project': project})

        # do it like this until I select lowercase value w/ JSON_EXTRACT
        n_counts: dict[str, int] = defaultdict(int)
        for r in rows:
            if seq_type := r['seq_type']:
                try:
                    seq_type = json.loads(seq_type)
                finally:

                    if isinstance(seq_type, str):
                        n_counts[seq_type.lower()] += r['number_of_crams']
                    elif isinstance(seq_type, dict) and isinstance(
                        seq_type.get('value'), str
                    ):
                        # if API inserts it as meta: {'sequencing_type': SequenceType('genome')}
                        n_counts[seq_type.get('value').lower()] += r['number_of_crams']
                    else:
                        n_counts['unknown'] += r['number_of_crams']

        return n_counts

    async def get_seqr_stats_by_sequence_type(
        self, project: ProjectId
    ) -> dict[str, int]:
        """
        Get number of samples in seqr (in latest es-index), grouped by sequence type
        """
        _query = """
SELECT a.seq_type, COUNT(*) as n
FROM (
    SELECT MAX(id) as analysis_id, JSON_EXTRACT(meta, "$.sequencing_type") as seq_type
    FROM analysis
    WHERE project = :project AND status = 'completed' AND type = 'es-index'
    GROUP BY seq_type
) a
INNER JOIN analysis_sample asample ON asample.analysis_id = a.analysis_id
GROUP BY a.seq_type
        """

        rows = await self.connection.fetch_all(_query, {'project': project})
        return {r['seq_type']: r['n'] for r in rows}

    # endregion STATS<|MERGE_RESOLUTION|>--- conflicted
+++ resolved
@@ -365,42 +365,6 @@
 
         return project, a
 
-<<<<<<< HEAD
-    async def get_analysis_for_sample(
-        self, sample_id: int, map_sample_ids: bool
-    ) -> tuple[set[ProjectId], list[Analysis]]:
-        """Get related samples from this sequence"""
-        _query = """
-    SELECT a.id as id, a.type as type, a.status as status,
-    a.output as output, a.project as project, a_s.sample_id as sample_id,
-    a.timestamp_completed as timestamp_completed, a.meta as meta
-    FROM analysis_sample a_s
-    INNER JOIN analysis a ON a_s.analysis_id = a.id
-    WHERE a_s.sample_id = :sample_id
-        """
-
-        rows = await self.connection.fetch_all(_query, {'sample_id': sample_id})
-        analyses = [Analysis.from_db(**dict(d)) for d in rows]
-
-        if map_sample_ids:
-
-            _samples_query = """
-                SELECT analysis_id, sample_id
-                FROM analysis_sample
-                WHERE analysis_id IN :aids
-            """
-            analyses_samples = await self.connection.fetch_all(
-                _samples_query, {'aids': [a.id for a in analyses]}
-            )
-            analyses_samples_dict = defaultdict(list)
-            for a_s in analyses_samples:
-                analyses_samples_dict[a_s['analysis_id']].append(a_s['sample_id'])
-
-            for a in analyses:
-                analyses.sample_ids = analyses_samples_dict[a.id]
-
-        return set(a.project for a in analyses), analyses
-=======
     async def get_analyses_for_samples(
         self,
         sample_ids: list[int],
@@ -444,7 +408,6 @@
             analyses[a_id].sample_ids.append(a['sample_id'])
 
         return projects, list(analyses.values())
->>>>>>> a7dc5dc8
 
     async def get_sample_cram_path_map_for_seqr(
         self, project: ProjectId, sequence_types: list[SequenceType]
