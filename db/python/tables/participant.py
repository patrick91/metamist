--- conflicted
+++ resolved
@@ -24,11 +24,7 @@
     async def get_participants_by_ids(
         self, ids: list[int]
     ) -> tuple[set[ProjectId], list[Participant]]:
-<<<<<<< HEAD
-        """Get related participants from a set of ids"""
-=======
         """Get participants by IDs"""
->>>>>>> a7dc5dc8
         _query = 'SELECT project, id, external_id, reported_sex, reported_gender, karyotype, meta FROM participant WHERE id in :ids'
         rows = await self.connection.fetch_all(_query, {'ids': ids})
 
