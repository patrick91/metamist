# pylint: disable=too-many-locals, too-many-instance-attributes
import asyncio
from collections import defaultdict
from datetime import date

from api.utils import group_by
from db.python.layers.assay import AssayLayer
from db.python.layers.base import BaseLayer
from db.python.layers.family import FamilyLayer
from db.python.layers.participant import ParticipantLayer
from db.python.layers.sample import SampleLayer
from db.python.layers.seqr import SeqrLayer
from db.python.layers.sequencing_group import SequencingGroupLayer
from db.python.tables.analysis import AnalysisTable
from db.python.tables.assay import AssayFilter, AssayTable
from db.python.tables.base import DbBase
from db.python.tables.participant import ParticipantFilter
from db.python.tables.project import ProjectPermissionsTable
from db.python.tables.sample import SampleFilter
from db.python.tables.sequencing_group import (
    SequencingGroupFilter,
    SequencingGroupTable,
)
from db.python.utils import GenericFilter
from models.models import (
    AssayInternal,
    FamilySimpleInternal,
    NestedSampleInternal,
    NestedSequencingGroupInternal,
)
from models.models.family import FamilyInternal
from models.models.participant import NestedParticipantInternal, ParticipantInternal
from models.models.sample import SampleInternal
from models.models.sequencing_group import SequencingGroupInternal
from models.models.web import ProjectSummaryInternal, WebProject


class WebLayer(BaseLayer):
    """Web layer"""

    async def get_project_summary(
        self,
    ) -> ProjectSummaryInternal:
        """
        Get a summary of a project, allowing some "after" token,
        and limit to the number of results.
        """
        webdb = WebDb(self.connection)
        return await webdb.get_project_summary()

<<<<<<< HEAD
    async def query_participants(
        self,
        query: ParticipantFilter,
        limit: int | None,
        skip: int | None = None,
    ) -> list[NestedParticipantInternal]:
=======
    def _project_summary_sample_query(self, grid_filter: list[SearchItem]):
        """
        Get query for getting list of samples
        """
        wheres = ['s.project = :project', 's.active']
        values = {'project': self.project}
        where_str = ''
        for query in grid_filter:
            value = query.query
            field = query.field
            prefix = query.type.value
            key = (
                f'{query.type}_{field}_{value}'.replace('-', '_')
                .replace('.', '_')
                .replace(':', '_')
                .replace(' ', '_')
            )
            if bool(re.search(r'\W', field)) and not query.is_meta:
                # protect against SQL injection attacks
                raise ValueError('Invalid characters in field')
            if not query.is_meta:
                if field == 'external_id':
                    prefix += 'eid'  # this field is in its own table
                q = f'{prefix}.{field} LIKE :{key}'
            else:
                # double double quote field to allow white space
                q = f'JSON_VALUE({prefix}.meta, "$.""{field}""") LIKE :{key}'  # noqa: B028
            wheres.append(q)
            values[key] = escape_like_term(value) + '%'
        if wheres:
            where_str = 'WHERE ' + ' AND '.join(wheres)

        # Skip 'limit' and 'after' SQL commands so we can get all samples that match
        # the query to determine the total count, then take the selection of samples
        # for the current page. This is more efficient than doing 2 queries separately.
        sample_query = f"""
        SELECT s.id, JSON_OBJECTAGG(seid.name, seid.external_id) AS external_ids,
               s.type, s.meta, s.participant_id, s.active
        FROM sample s
        LEFT JOIN sample_external_id seid ON s.id = seid.sample_id
        LEFT JOIN assay a ON s.id = a.sample_id
        LEFT JOIN participant p ON p.id = s.participant_id
        LEFT JOIN family_participant fp on s.participant_id = fp.participant_id
        LEFT JOIN family f ON f.id = fp.family_id
        LEFT JOIN sequencing_group sg ON s.id = sg.sample_id
        {where_str}
        GROUP BY id
        ORDER BY id
        """
        return sample_query, values

    @staticmethod
    def _project_summary_process_assay_rows_by_sample_id(
        assay_rows,
    ) -> dict[int, list[AssayInternal]]:
>>>>>>> c7485138
        """
        Query participants
        """
        webdb = WebDb(self.connection)
        return await webdb.query_participants(query, limit, skip=skip)

    async def count_participants(self, query: ParticipantFilter) -> int:
        """Run query to count participants"""
        webdb = WebDb(self.connection)
        return await webdb.count_participants(query)


<<<<<<< HEAD
class WebDb(DbBase):
    """Db layer for web related routes,"""
=======
    @staticmethod
    def _project_summary_process_sample_rows(
        sample_rows,
        assay_models_by_sample_id: dict[int, list[AssayInternal]],
        sg_models_by_sample_id: dict[int, list[NestedSequencingGroupInternal]],
        sample_id_start_times: dict[int, date],
    ) -> list[NestedSampleInternal]:
        """
        Process the returned sample rows into nested samples + sequences
        """
        assays_in_sgs = set(
            assay.id
            for sgs in sg_models_by_sample_id.values()
            for sg in sgs
            for assay in sg.assays
        )
        # filter assays to only those not in sequencing groups
        filtered_assay_models_by_sid = {}
        for sample_id, assays in assay_models_by_sample_id.items():
            filtered_assays = [a for a in assays if a.id not in assays_in_sgs]
            if len(filtered_assays) > 0:
                filtered_assay_models_by_sid[sample_id] = filtered_assays

        smodels = [
            NestedSampleInternal(
                id=s['id'],
                external_ids=json.loads(s['external_ids']),
                type=s['type'],
                meta=json.loads(s['meta']) or {},
                created_date=str(sample_id_start_times.get(s['id'], '')),
                sequencing_groups=sg_models_by_sample_id.get(s['id'], []),
                non_sequencing_assays=filtered_assay_models_by_sid.get(s['id'], []),
                active=parse_sql_bool(s['active']),
            )
            for s in sample_rows
        ]
        return smodels
>>>>>>> c7485138

    async def get_total_number_of_samples(self):
        """Get total number of active samples within a project"""
        _query = 'SELECT COUNT(*) FROM sample WHERE project = :project AND active'
        return await self.connection.fetch_val(_query, {'project': self.project})

    async def get_total_number_of_participants(self):
        """Get total number of participants within a project"""
        _query = 'SELECT COUNT(*) FROM participant WHERE project = :project'
        return await self.connection.fetch_val(_query, {'project': self.project})

    async def get_total_number_of_sequencing_groups(self):
        """Get total number of sequencing groups within a project"""
        _query = """
        SELECT COUNT(*)
        FROM sequencing_group sg
        INNER JOIN sample s ON s.id = sg.sample_id
        WHERE project = :project AND NOT sg.archived"""
        return await self.connection.fetch_val(_query, {'project': self.project})

    async def get_total_number_of_assays(self):
        """Get total number of sequences within a project"""
        _query = """
        SELECT COUNT(*)
        FROM assay sq
        INNER JOIN sample s ON s.id = sq.sample_id
        WHERE s.project = :project"""
        return await self.connection.fetch_val(_query, {'project': self.project})

    @staticmethod
    def _project_summary_process_family_rows_by_pid(
        family_rows,
    ) -> dict[int, list[FamilySimpleInternal]]:
        """
        Process the family rows into NestedFamily objects
        """
        pid_to_fids = defaultdict(list)
        for frow in family_rows:
            pid_to_fids[frow['participant_id']].append(frow['family_id'])

        res_families = {}
        for f in family_rows:
            if f['family_id'] in family_rows:
                continue
            res_families[f['family_id']] = FamilySimpleInternal(
                id=f['family_id'], external_id=f['external_family_id']
            )
        pid_to_families = {
            pid: [res_families[fid] for fid in fids]
            for pid, fids in pid_to_fids.items()
        }
        return pid_to_families

    def get_seqr_links_from_project(self, project: WebProject) -> dict[str, str]:
        """
        From project.meta, select our project guids and form seqr links
        """
        if not project.meta.get('is_seqr', False):
            return {}

        seqr_links = {}
        # TODO: get this from the database
        for seqtype in 'genome', 'exome':
            key = f'seqr-project-{seqtype}'
            if guid := project.meta.get(key):
                seqr_links[seqtype] = SeqrLayer.get_seqr_link_from_guid(guid)

        return seqr_links

    async def get_project_summary(
        self,
    ) -> ProjectSummaryInternal:
        """
        Get project summary

        :param token: for PAGING
        :param limit: Number of SAMPLEs to return, not including nested sequences
        """
        if not self.project:
            raise ValueError('Project not provided')

        ptable = ProjectPermissionsTable(self._connection)
        project_db = await ptable.get_and_check_access_to_project_for_id(
            self.author, self.project, readonly=True
        )
        if not project_db:
            raise ValueError(f'Project {self.project} not found')

        project = WebProject(
            id=project_db.id,
            name=project_db.name,
            meta=project_db.meta,
            dataset=project_db.dataset,
        )
        seqr_links = self.get_seqr_links_from_project(project)

<<<<<<< HEAD
=======
        # This retrieves all samples that match the current query
        # This is not currently a problem as no projects are even close to 10000 rows
        # So won't be causing any memory/resource issues
        # Could be optimised in future by limiting to 10k if necessary
        sample_rows_all = list(await self.connection.fetch_all(sample_query, values))
        total_samples_in_query = len(sample_rows_all)
        sample_rows = sample_rows_all[token : token + limit]

        if len(sample_rows) == 0:
            return ProjectSummaryInternal.empty(project)

        pids = list(set(s['participant_id'] for s in sample_rows))
        sids = list(s['id'] for s in sample_rows)

        # assays
        assay_query = """
            SELECT id, sample_id, meta, type
            FROM assay
            WHERE sample_id IN :sids
        """
        assay_promise = self.connection.fetch_all(assay_query, {'sids': sids})

        # sequencing_groups
        sg_query = """
            SELECT
                sg.id, sg.meta, sg.type, sg.sample_id,
                sg.technology, sg.platform, sga.assay_id
            FROM sequencing_group sg
            INNER JOIN sequencing_group_assay sga ON sga.sequencing_group_id = sg.id
            WHERE sg.sample_id IN :sids AND NOT sg.archived
        """
        sequencing_group_promise = self.connection.fetch_all(sg_query, {'sids': sids})

        sg_eid_query = """
            SELECT sgeid.sequencing_group_id, sgeid.name, sgeid.external_id
            FROM sequencing_group_external_id sgeid
            INNER JOIN sequencing_group sg ON sg.id = sgeid.sequencing_group_id
            WHERE sg.sample_id IN :sids AND NOT sg.archived
        """
        sequencing_group_eid_promise = self.connection.fetch_all(
            sg_eid_query, {'sids': sids}
        )

        # participant
        p_query = """
            SELECT p.id, JSON_OBJECTAGG(peid.name, peid.external_id) AS external_ids,
                   p.meta, p.reported_sex, p.reported_gender, p.karyotype
            FROM participant p
            INNER JOIN participant_external_id peid ON p.id = peid.participant_id
            WHERE p.id in :pids
            GROUP BY p.id
        """
        participant_promise = self.connection.fetch_all(p_query, {'pids': pids})

        # family
        f_query = """
SELECT f.id as family_id, f.external_id as external_family_id, fp.participant_id
FROM family_participant fp
INNER JOIN family f ON f.id = fp.family_id
WHERE fp.participant_id in :pids
        """
        family_promise = self.connection.fetch_all(f_query, {'pids': pids})

>>>>>>> c7485138
        atable = AnalysisTable(self._connection)
        seqtable = AssayTable(self._connection)
        sgtable = SequencingGroupTable(self._connection)

        [
            total_samples,
            total_participants,
            total_sequencing_groups,
            total_assays,
            cram_number_by_seq_type,
            seq_number_by_seq_type,
            assay_batch_stats,
            seqr_stats_by_seq_type,
            seqr_sync_types,
        ] = await asyncio.gather(
            self.get_total_number_of_samples(),
            self.get_total_number_of_participants(),
            self.get_total_number_of_sequencing_groups(),
            self.get_total_number_of_assays(),
            atable.get_number_of_crams_by_sequencing_type(project=self.project),
            sgtable.get_type_numbers_for_project(project=self.project),
            seqtable.get_assay_type_numbers_by_batch_for_project(project=self.project),
            atable.get_seqr_stats_by_sequencing_type(project=self.project),
            SeqrLayer(self._connection).get_synchronisable_types(project_db),
        )

        seen_seq_types: set[str] = set(cram_number_by_seq_type.keys()).union(
            set(seq_number_by_seq_type.keys())
        )
        seq_number_by_seq_type_and_batch: dict[str, dict[str, str]] = defaultdict(dict)
        for stat in assay_batch_stats:
            # batch, sequencing_type,
            seq_number_by_seq_type_and_batch[stat.batch][stat.sequencing_type] = str(
                len(stat.sequencing_group_ids)
            )
<<<<<<< HEAD
=======
        )
        smodels = self._project_summary_process_sample_rows(
            sample_rows,
            assay_models_by_sample_id=assay_models_by_sample_id,
            sg_models_by_sample_id=seq_group_models_by_sample_id,
            sample_id_start_times=sample_id_start_times,
        )
        # the pydantic model is casting to the id to a str, as that makes sense on
        # the front end but cast back here to do the lookup
        sid_to_pid = {s['id']: s['participant_id'] for s in sample_rows}
        smodels_by_pid = group_by(smodels, lambda s: sid_to_pid[int(s.id)])

        pid_to_families = self._project_summary_process_family_rows_by_pid(family_rows)
        participant_map = {p['id']: p for p in participant_rows}

        # we need to specifically handle the empty participant case,
        # we'll accomplish this using an hash set

        pid_seen = set()
        pmodels = []

        for s, srow in zip(smodels, sample_rows):
            pid = srow['participant_id']
            if pid is None:
                pmodels.append(
                    NestedParticipantInternal(
                        id=None,
                        external_ids=None,
                        meta=None,
                        families=[],
                        samples=[s],
                        reported_sex=None,
                        reported_gender=None,
                        karyotype=None,
                        # project=self.project,
                    )
                )
            elif pid not in pid_seen:
                pid_seen.add(pid)
                p = participant_map[pid]
                pmodels.append(
                    NestedParticipantInternal(
                        id=p['id'],
                        external_ids=json.loads(p['external_ids']),
                        meta=json.loads(p['meta']),
                        families=pid_to_families.get(p['id'], []),
                        samples=list(smodels_by_pid.get(p['id'])),
                        reported_sex=p['reported_sex'],
                        reported_gender=p['reported_gender'],
                        karyotype=p['karyotype'],
                        # project=self.project,
                    )
                )

        ignore_participant_keys: set[str] = set()
        ignore_sample_meta_keys = {'reads', 'vcfs', 'gvcf'}
        ignore_assay_meta_keys = {
            'reads',
            'vcfs',
            'gvcf',
            'sequencing_platform',
            'sequencing_technology',
            'sequencing_type',
        }
        ignore_sg_meta_keys: set[str] = set()

        participant_meta_keys = set(
            pk
            for p in pmodels
            if p and p.meta
            for pk in p.meta.keys()
            if pk not in ignore_participant_keys
        )
        sample_meta_keys = set(
            sk
            for s in smodels
            for sk in s.meta.keys()
            if (sk not in ignore_sample_meta_keys)
        )
        sg_meta_keys = set(
            sk
            for sgs in seq_group_models_by_sample_id.values()
            for sg in sgs
            for sk in sg.meta
            if (sk not in ignore_sg_meta_keys)
        )

        assay_meta_keys = set(
            sk
            for assays in assay_models_by_sample_id.values()
            for assay in assays
            for sk in assay.meta
            if (sk not in ignore_assay_meta_keys)
        )

        has_reported_sex = any(p.reported_sex for p in pmodels)
        has_reported_gender = any(p.reported_gender for p in pmodels)
        has_karyotype = any(p.karyotype for p in pmodels)

        participant_keys = [('external_id', 'Participant ID')]

        if has_reported_sex:
            participant_keys.append(('reported_sex', 'Reported sex'))
        if has_reported_gender:
            participant_keys.append(('reported_gender', 'Reported gender'))
        if has_karyotype:
            participant_keys.append(('karyotype', 'Karyotype'))

        participant_keys.extend(('meta.' + k, k) for k in participant_meta_keys)
        sample_keys: list[tuple[str, str]] = [
            ('id', 'Sample ID'),
            ('external_id', 'External Sample ID'),
            ('created_date', 'Created date'),
        ] + [('meta.' + k, k) for k in sample_meta_keys]
>>>>>>> c7485138

        seen_batches = set(a.batch for a in assay_batch_stats)

        sequence_stats: dict[str, dict[str, str]] = {}
        cram_seqr_stats = {}

        for seq in seen_seq_types:
            cram_seqr_stats[seq] = {
                'Sequences': str(seq_number_by_seq_type.get(seq, 0)),
                'Crams': str(cram_number_by_seq_type.get(seq, 0)),
                'Seqr': str(seqr_stats_by_seq_type.get(seq, 0)),
            }

        for batch in seen_batches:
            batch_display = batch or '<no-batch>'
            sequence_stats[batch_display] = {
                seq: seq_number_by_seq_type_and_batch[batch].get(seq, '0')
                for seq in seen_seq_types
            }

        return ProjectSummaryInternal(
            project=project,
            total_samples=total_samples,
            total_participants=total_participants,
            total_assays=total_assays,
            total_sequencing_groups=total_sequencing_groups,
            batch_sequencing_group_stats=sequence_stats,
            cram_seqr_stats=cram_seqr_stats,
            seqr_links=seqr_links,
            seqr_sync_types=seqr_sync_types,
        )

    async def count_participants(self, query: ParticipantFilter) -> int:
        """
        Count participants
        """
        player = ParticipantLayer(self._connection)
        return await player.query_count(query)

    async def query_participants(
        self,
        query: ParticipantFilter,
        limit: int | None,
        skip: int | None = None,
    ) -> list[NestedParticipantInternal]:
        """Use query to build up nested participants"""
        player = ParticipantLayer(self._connection)
        slayer = SampleLayer(self._connection)
        sglayer = SequencingGroupLayer(self._connection)
        alayer = AssayLayer(self._connection)
        flayer = FamilyLayer(self._connection)

        participants = await player.query(query, limit=limit, skip=skip)
        if not participants:
            return []

        sfilter = SampleFilter(
            participant_id=GenericFilter(in_=[p.id for p in participants]),
        )
        if query.sample:
            sfilter.id = query.sample.id
            sfilter.type = query.sample.type
            sfilter.meta = query.sample.meta
            sfilter.external_id = query.sample.external_id
            # sfilter.active = query.sample.active

        samples = await slayer.query(sfilter)

        sgfilter = SequencingGroupFilter(
            sample_id=GenericFilter(in_=[s.id for s in samples])
        )
        if query.sequencing_group:
            sgfilter.id = query.sequencing_group.id
            sgfilter.type = query.sequencing_group.type
            sgfilter.technology = query.sequencing_group.technology
            sgfilter.platform = query.sequencing_group.platform
            sgfilter.meta = query.sequencing_group.meta

        sequencing_groups = await sglayer.query(sgfilter)

        sg_ids = [sg.id for sg in sequencing_groups if sg.id]
        assayfilter: AssayFilter | None = None
        if query.assay:
            assayfilter = AssayFilter(
                id=query.assay.id,
                type=query.assay.type,
                meta=query.assay.meta,
                external_id=query.assay.external_id,
            )

        samples_created_date = await slayer.get_samples_create_date(
            [s.id for s in samples]
        )

        assays_by_sgids = await alayer.get_assays_for_sequencing_group_ids(
            sg_ids, filter_=assayfilter
        )

        families = await flayer.get_families_by_participants(
            list(set(p.id for p in participants))
        )

        return self.assemble_nested_participants_from(
            participants=participants,
            samples=samples,
            sequencing_groups=sequencing_groups,
            assays_by_sg=assays_by_sgids,
            sample_created_dates=samples_created_date,
            families_by_pid=families,
        )

    @staticmethod
    def assemble_nested_participants_from(
        *,
        participants: list[ParticipantInternal],
        samples: list[SampleInternal],
        sequencing_groups: list[SequencingGroupInternal],
        assays_by_sg: dict[int, list[AssayInternal]],
        sample_created_dates: dict[int, date],
        families_by_pid: dict[int, list[FamilyInternal]],
    ) -> list[NestedParticipantInternal]:
        """
        Assemble nested participants from the various components
        """
        samples_by_participant_id = group_by(samples, lambda s: s.participant_id)
        sequencing_groups_by_sample_id = group_by(
            sequencing_groups, lambda sg: sg.sample_id
        )

        nested_participants = []
        for participant in participants:
            nested_samples = []

            for sample in samples_by_participant_id.get(participant.id, []):
                nested_sgs = []
                for sg in sequencing_groups_by_sample_id.get(sample.id, []):
                    nested_sgs.append(
                        NestedSequencingGroupInternal(
                            id=sg.id,
                            meta=sg.meta,
                            type=sg.type,
                            technology=sg.technology,
                            platform=sg.platform,
                            assays=assays_by_sg.get(sg.id, []),
                        )
                    )

                screate: str | None = None
                if screate_date := sample_created_dates.get(sample.id):
                    screate = screate_date.isoformat()

                nested_samples.append(
                    NestedSampleInternal(
                        id=sample.id,
                        external_id=sample.external_id,
                        type=sample.type,
                        meta=sample.meta,
                        created_date=screate,
                        sequencing_groups=nested_sgs,
                        non_sequencing_assays=[],
                        active=sample.active,
                    )
                )
            families = []
            for family in families_by_pid.get(participant.id, []):
                families.append(
                    FamilySimpleInternal(id=family.id, external_id=family.external_id)
                )
            nested_participant = NestedParticipantInternal(
                id=participant.id,
                external_id=participant.external_id,
                samples=nested_samples,
                meta=participant.meta,
                families=families,
            )

            nested_participants.append(nested_participant)

        return nested_participants<|MERGE_RESOLUTION|>--- conflicted
+++ resolved
@@ -48,14 +48,27 @@
         webdb = WebDb(self.connection)
         return await webdb.get_project_summary()
 
-<<<<<<< HEAD
     async def query_participants(
         self,
         query: ParticipantFilter,
         limit: int | None,
         skip: int | None = None,
     ) -> list[NestedParticipantInternal]:
-=======
+        """
+        Query participants
+        """
+        webdb = WebDb(self.connection)
+        return await webdb.query_participants(query, limit, skip=skip)
+
+    async def count_participants(self, query: ParticipantFilter) -> int:
+        """Run query to count participants"""
+        webdb = WebDb(self.connection)
+        return await webdb.count_participants(query)
+
+
+class WebDb(DbBase):
+    """Db layer for web related routes,"""
+
     def _project_summary_sample_query(self, grid_filter: list[SearchItem]):
         """
         Get query for getting list of samples
@@ -111,23 +124,64 @@
     def _project_summary_process_assay_rows_by_sample_id(
         assay_rows,
     ) -> dict[int, list[AssayInternal]]:
->>>>>>> c7485138
-        """
-        Query participants
-        """
-        webdb = WebDb(self.connection)
-        return await webdb.query_participants(query, limit, skip=skip)
-
-    async def count_participants(self, query: ParticipantFilter) -> int:
-        """Run query to count participants"""
-        webdb = WebDb(self.connection)
-        return await webdb.count_participants(query)
-
-
-<<<<<<< HEAD
-class WebDb(DbBase):
-    """Db layer for web related routes,"""
-=======
+        """
+        Get sequences for samples for project summary
+        """
+
+        seq_id_to_sample_id_map = {seq['id']: seq['sample_id'] for seq in assay_rows}
+        seq_models = [
+            AssayInternal(
+                id=seq['id'],
+                type=seq['type'],
+                meta=json.loads(seq['meta']),
+                sample_id=seq['sample_id'],
+            )
+            for seq in assay_rows
+        ]
+        seq_models_by_sample_id = group_by(
+            seq_models, lambda s: seq_id_to_sample_id_map[s.id]
+        )
+
+        return seq_models_by_sample_id
+
+    @staticmethod
+    def _project_summary_process_sequencing_group_rows_by_sample_id(
+        sequencing_group_rows,
+        sequencing_eid_rows: list,
+        seq_models_by_sample_id: dict[int, list[AssayInternal]],
+    ) -> dict[int, list[NestedSequencingGroupInternal]]:
+        assay_models_by_id = {
+            assay.id: assay
+            for assay in itertools.chain(*seq_models_by_sample_id.values())
+        }
+
+        sequencing_group_eid_map: dict[int, dict[str, str]] = defaultdict(dict)
+        for row in sequencing_eid_rows:
+            sgid = row['sequencing_group_id']
+            sequencing_group_eid_map[sgid][row['name']] = row['name']
+
+        sg_by_id: dict[int, NestedSequencingGroupInternal] = {}
+        sg_id_to_sample_id: dict[int, int] = {}
+        for row in sequencing_group_rows:
+            sg_id = row['id']
+            assay = assay_models_by_id.get(row['assay_id'])
+            if sg_id in sg_by_id:
+                if assay:
+                    sg_by_id[sg_id].assays.append(assay)
+                continue
+            sg_id_to_sample_id[sg_id] = row['sample_id']
+            sg_by_id[sg_id] = NestedSequencingGroupInternal(
+                id=sg_id,
+                meta=json.loads(row['meta']),
+                type=row['type'],
+                technology=row['technology'],
+                platform=row['platform'],
+                assays=[assay] if assay else [],
+                external_ids=sequencing_group_eid_map.get(sg_id, {}),
+            )
+
+        return group_by(sg_by_id.values(), lambda sg: sg_id_to_sample_id[sg.id])
+
     @staticmethod
     def _project_summary_process_sample_rows(
         sample_rows,
@@ -165,7 +219,6 @@
             for s in sample_rows
         ]
         return smodels
->>>>>>> c7485138
 
     async def get_total_number_of_samples(self):
         """Get total number of active samples within a project"""
@@ -262,72 +315,6 @@
         )
         seqr_links = self.get_seqr_links_from_project(project)
 
-<<<<<<< HEAD
-=======
-        # This retrieves all samples that match the current query
-        # This is not currently a problem as no projects are even close to 10000 rows
-        # So won't be causing any memory/resource issues
-        # Could be optimised in future by limiting to 10k if necessary
-        sample_rows_all = list(await self.connection.fetch_all(sample_query, values))
-        total_samples_in_query = len(sample_rows_all)
-        sample_rows = sample_rows_all[token : token + limit]
-
-        if len(sample_rows) == 0:
-            return ProjectSummaryInternal.empty(project)
-
-        pids = list(set(s['participant_id'] for s in sample_rows))
-        sids = list(s['id'] for s in sample_rows)
-
-        # assays
-        assay_query = """
-            SELECT id, sample_id, meta, type
-            FROM assay
-            WHERE sample_id IN :sids
-        """
-        assay_promise = self.connection.fetch_all(assay_query, {'sids': sids})
-
-        # sequencing_groups
-        sg_query = """
-            SELECT
-                sg.id, sg.meta, sg.type, sg.sample_id,
-                sg.technology, sg.platform, sga.assay_id
-            FROM sequencing_group sg
-            INNER JOIN sequencing_group_assay sga ON sga.sequencing_group_id = sg.id
-            WHERE sg.sample_id IN :sids AND NOT sg.archived
-        """
-        sequencing_group_promise = self.connection.fetch_all(sg_query, {'sids': sids})
-
-        sg_eid_query = """
-            SELECT sgeid.sequencing_group_id, sgeid.name, sgeid.external_id
-            FROM sequencing_group_external_id sgeid
-            INNER JOIN sequencing_group sg ON sg.id = sgeid.sequencing_group_id
-            WHERE sg.sample_id IN :sids AND NOT sg.archived
-        """
-        sequencing_group_eid_promise = self.connection.fetch_all(
-            sg_eid_query, {'sids': sids}
-        )
-
-        # participant
-        p_query = """
-            SELECT p.id, JSON_OBJECTAGG(peid.name, peid.external_id) AS external_ids,
-                   p.meta, p.reported_sex, p.reported_gender, p.karyotype
-            FROM participant p
-            INNER JOIN participant_external_id peid ON p.id = peid.participant_id
-            WHERE p.id in :pids
-            GROUP BY p.id
-        """
-        participant_promise = self.connection.fetch_all(p_query, {'pids': pids})
-
-        # family
-        f_query = """
-SELECT f.id as family_id, f.external_id as external_family_id, fp.participant_id
-FROM family_participant fp
-INNER JOIN family f ON f.id = fp.family_id
-WHERE fp.participant_id in :pids
-        """
-        family_promise = self.connection.fetch_all(f_query, {'pids': pids})
-
->>>>>>> c7485138
         atable = AnalysisTable(self._connection)
         seqtable = AssayTable(self._connection)
         sgtable = SequencingGroupTable(self._connection)
@@ -363,123 +350,6 @@
             seq_number_by_seq_type_and_batch[stat.batch][stat.sequencing_type] = str(
                 len(stat.sequencing_group_ids)
             )
-<<<<<<< HEAD
-=======
-        )
-        smodels = self._project_summary_process_sample_rows(
-            sample_rows,
-            assay_models_by_sample_id=assay_models_by_sample_id,
-            sg_models_by_sample_id=seq_group_models_by_sample_id,
-            sample_id_start_times=sample_id_start_times,
-        )
-        # the pydantic model is casting to the id to a str, as that makes sense on
-        # the front end but cast back here to do the lookup
-        sid_to_pid = {s['id']: s['participant_id'] for s in sample_rows}
-        smodels_by_pid = group_by(smodels, lambda s: sid_to_pid[int(s.id)])
-
-        pid_to_families = self._project_summary_process_family_rows_by_pid(family_rows)
-        participant_map = {p['id']: p for p in participant_rows}
-
-        # we need to specifically handle the empty participant case,
-        # we'll accomplish this using an hash set
-
-        pid_seen = set()
-        pmodels = []
-
-        for s, srow in zip(smodels, sample_rows):
-            pid = srow['participant_id']
-            if pid is None:
-                pmodels.append(
-                    NestedParticipantInternal(
-                        id=None,
-                        external_ids=None,
-                        meta=None,
-                        families=[],
-                        samples=[s],
-                        reported_sex=None,
-                        reported_gender=None,
-                        karyotype=None,
-                        # project=self.project,
-                    )
-                )
-            elif pid not in pid_seen:
-                pid_seen.add(pid)
-                p = participant_map[pid]
-                pmodels.append(
-                    NestedParticipantInternal(
-                        id=p['id'],
-                        external_ids=json.loads(p['external_ids']),
-                        meta=json.loads(p['meta']),
-                        families=pid_to_families.get(p['id'], []),
-                        samples=list(smodels_by_pid.get(p['id'])),
-                        reported_sex=p['reported_sex'],
-                        reported_gender=p['reported_gender'],
-                        karyotype=p['karyotype'],
-                        # project=self.project,
-                    )
-                )
-
-        ignore_participant_keys: set[str] = set()
-        ignore_sample_meta_keys = {'reads', 'vcfs', 'gvcf'}
-        ignore_assay_meta_keys = {
-            'reads',
-            'vcfs',
-            'gvcf',
-            'sequencing_platform',
-            'sequencing_technology',
-            'sequencing_type',
-        }
-        ignore_sg_meta_keys: set[str] = set()
-
-        participant_meta_keys = set(
-            pk
-            for p in pmodels
-            if p and p.meta
-            for pk in p.meta.keys()
-            if pk not in ignore_participant_keys
-        )
-        sample_meta_keys = set(
-            sk
-            for s in smodels
-            for sk in s.meta.keys()
-            if (sk not in ignore_sample_meta_keys)
-        )
-        sg_meta_keys = set(
-            sk
-            for sgs in seq_group_models_by_sample_id.values()
-            for sg in sgs
-            for sk in sg.meta
-            if (sk not in ignore_sg_meta_keys)
-        )
-
-        assay_meta_keys = set(
-            sk
-            for assays in assay_models_by_sample_id.values()
-            for assay in assays
-            for sk in assay.meta
-            if (sk not in ignore_assay_meta_keys)
-        )
-
-        has_reported_sex = any(p.reported_sex for p in pmodels)
-        has_reported_gender = any(p.reported_gender for p in pmodels)
-        has_karyotype = any(p.karyotype for p in pmodels)
-
-        participant_keys = [('external_id', 'Participant ID')]
-
-        if has_reported_sex:
-            participant_keys.append(('reported_sex', 'Reported sex'))
-        if has_reported_gender:
-            participant_keys.append(('reported_gender', 'Reported gender'))
-        if has_karyotype:
-            participant_keys.append(('karyotype', 'Karyotype'))
-
-        participant_keys.extend(('meta.' + k, k) for k in participant_meta_keys)
-        sample_keys: list[tuple[str, str]] = [
-            ('id', 'Sample ID'),
-            ('external_id', 'External Sample ID'),
-            ('created_date', 'Created date'),
-        ] + [('meta.' + k, k) for k in sample_meta_keys]
->>>>>>> c7485138
 
         seen_batches = set(a.batch for a in assay_batch_stats)
 
