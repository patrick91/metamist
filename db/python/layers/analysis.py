import datetime
import warnings
from collections import defaultdict
from typing import Any

from api.utils import group_by
from db.python.connect import Connection
from db.python.layers.base import BaseLayer
from db.python.layers.sequencing_group import SequencingGroupLayer
from db.python.tables.analysis import AnalysisFilter, AnalysisTable
from db.python.tables.output_file import OutputFileTable
from db.python.tables.sample import SampleTable
from db.python.tables.sequencing_group import SequencingGroupFilter
from db.python.utils import GenericFilter, get_logger
from models.enums import AnalysisStatus
from models.models import (
    AnalysisInternal,
    AuditLogInternal,
    ProportionalDateModel,
    ProportionalDateProjectModel,
    ProportionalDateTemporalMethod,
    SequencingGroupInternal,
)
from models.models.project import ProjectId
from models.models.sequencing_group import SequencingGroupInternalId

ES_ANALYSIS_OBJ_INTRO_DATE = datetime.date(2022, 6, 21)

logger = get_logger()


def check_or_parse_date(date_: datetime.date | str | None) -> datetime.date | None:
    """Check or parse a date"""
    if not date_:
        return None
    if isinstance(date_, datetime.datetime):
        return date_.date()
    if isinstance(date_, datetime.date):
        return date_
    if isinstance(date_, str):
        return datetime.datetime.strptime(date_, '%Y-%m-%d').date()
    raise ValueError(f'Invalid datetime.date {date_!r}')


class AnalysisLayer(BaseLayer):
    """Layer for analysis logic"""

    def __init__(self, connection: Connection):
        super().__init__(connection)

        self.sample_table = SampleTable(connection)
        self.analysis_table = AnalysisTable(connection)
        self.output_file_table = OutputFileTable(connection)

    # GETS

    async def get_analyses_for_samples(
        self,
        sample_ids: list[int],
        analysis_type: str | None,
        status: AnalysisStatus | None,
        check_project_id=True,
    ) -> list[AnalysisInternal]:
        """
        Get a list of all analysis that relevant for samples

        """
        projects, analysis = await self.analysis_table.get_analyses_for_samples(
            sample_ids,
            analysis_type=analysis_type,
            status=status,
        )

        if len(analysis) == 0:
            return []

        if check_project_id:
            await self.ptable.check_access_to_project_ids(
                self.author, projects, readonly=True
            )

        return analysis

    async def get_analysis_by_id(self, analysis_id: int, check_project_id=True):
        """Get analysis by ID"""
        project, analysis = await self.analysis_table.get_analysis_by_id(analysis_id)
        if check_project_id:
            await self.ptable.check_access_to_project_id(
                self.author, project, readonly=True
            )

        return analysis

    async def get_latest_complete_analysis_for_type(
        self,
        project: ProjectId,
        analysis_type: str,
        meta: dict[str, Any] = None,
    ) -> AnalysisInternal:
        """Get SINGLE latest complete analysis for some analysis type"""
        return await self.analysis_table.get_latest_complete_analysis_for_type(
            project=project, analysis_type=analysis_type, meta=meta
        )

    async def get_all_sequencing_group_ids_without_analysis_type(
        self, project: ProjectId, analysis_type: str
    ):
        """
        Find all the sequencing_groups that don't have an "analysis_type"
        """
        return await self.analysis_table.get_all_sequencing_group_ids_without_analysis_type(
            analysis_type=analysis_type, project=project
        )

    async def get_incomplete_analyses(
        self, project: ProjectId
    ) -> list[AnalysisInternal]:
        """
        Gets details of analysis with status queued or in-progress
        """
        return await self.analysis_table.get_incomplete_analyses(project=project)

    async def get_sample_cram_path_map_for_seqr(
        self,
        project: ProjectId,
        sequencing_types: list[str],
        participant_ids: list[int] = None,
    ) -> list[dict[str, Any]]:
        """Get (ext_participant_id, cram_path, internal_id) map"""
        return await self.analysis_table.get_sample_cram_path_map_for_seqr(
            project=project,
            sequencing_types=sequencing_types,
            participant_ids=participant_ids,
        )

    async def query(self, filter_: AnalysisFilter, check_project_ids=True):
        """Query analyses"""
        analyses = await self.analysis_table.query(filter_)

        if not analyses:
            return []

        if check_project_ids and not filter_.project:
            await self.ptable.check_access_to_project_ids(
                self.author, set(a.project for a in analyses), readonly=True
            )

        return analyses

    async def get_cram_size_proportionate_map(
        self,
        projects: list[ProjectId],
        sequencing_types: list[str] | None,
        temporal_methods: list[ProportionalDateTemporalMethod],
        start_date: datetime.date = None,
        end_date: datetime.date = None,
    ) -> dict[ProportionalDateTemporalMethod, list[ProportionalDateModel]]:
        """
        This is a bit more complex, but we want to generate a map of cram size by day,
        based on the temporal_method (sample create datetime.date, joint call datetime.date).
            NB: Can't use the align datetime.date because the data is not good enough
        """
        # sanity checks
        if not start_date:
            raise ValueError('start_date must be set')
        start_date = check_or_parse_date(start_date)
        end_date = check_or_parse_date(end_date)

        if end_date and start_date and end_date < start_date:
            raise ValueError(
                f'end_date ({end_date}) must be after start_date ({start_date})'
            )

        if start_date < datetime.date(2020, 1, 1):
            raise ValueError(f'start_date ({start_date}) must be after 2020-01-01')

        project_objs = await self.ptable.get_and_check_access_to_projects_for_ids(
            project_ids=projects, user=self.author, readonly=True
        )
        project_name_map = {p.id: p.name for p in project_objs}

        sglayer = SequencingGroupLayer(self.connection)
        sgfilter = SequencingGroupFilter(
            project=GenericFilter(in_=projects),
            type=GenericFilter(in_=sequencing_types) if sequencing_types else None,
        )

        sequencing_groups = await sglayer.query(sgfilter)
        sg_by_id = {sg.id: sg for sg in sequencing_groups}
        sg_to_project = {sg.id: sg.project for sg in sequencing_groups}

        cram_list = await self.analysis_table.query(
            AnalysisFilter(
                sequencing_group_id=GenericFilter(in_=list(sg_to_project.keys())),
                type=GenericFilter(eq='cram'),
                status=GenericFilter(eq=AnalysisStatus.COMPLETED),
            )
        )

        crams_by_sg = group_by(cram_list, lambda c: c.sequencing_group_ids[0])

        results: dict[ProportionalDateTemporalMethod, list[ProportionalDateModel]] = {}
        for method in temporal_methods:
            if method == ProportionalDateTemporalMethod.SAMPLE_CREATE_DATE:
                results[method] = await self.get_prop_map_for_sample_create_date(
                    sg_by_id=sg_by_id,
                    crams=crams_by_sg,
                    project_name_map=project_name_map,
                    start_date=start_date,
                    end_date=end_date,
                )
            elif method == ProportionalDateTemporalMethod.SG_ES_INDEX_DATE:
                results[method] = await self.get_prop_map_for_es_index_date(
                    sg_by_id=sg_by_id,
                    crams=crams_by_sg,
                    project_name_map=project_name_map,
                    start_date=start_date,
                    end_date=end_date,
                )
            else:
                raise NotImplementedError(
                    f'Have not implemented {method.value} temporal method yet'
                )

        return results

    async def get_prop_map_for_sample_create_date(
        self,
        sg_by_id: dict[SequencingGroupInternalId, SequencingGroupInternal],
        crams: dict[SequencingGroupInternalId, list[AnalysisInternal]],
        project_name_map: dict[int, str],
        start_date: datetime.date | None,
        end_date: datetime.date | None,
    ) -> list[ProportionalDateModel]:
        """
        Turn the sequencing_group_sizes_project into a proportionate map

        We'll do this in three steps:

        1. First, calculate a delta of each project by day, based on the sample create date
            This means we can more easily handle SGs with multiple crams

        2. Iterate over the days, and progressively sum up the sizes in the map.

        3. Iterate over the days, and proportion each day by total size in the day.
        """

        # 1.
        by_project_delta = await self.calculate_delta_of_crams_by_project_for_day(
            sg_by_id=sg_by_id,
            crams=crams,
            project_name_map=project_name_map,
            start_date=start_date,
            end_date=end_date,
        )

        # 2: progressively sum up the sizes, prepping for step 3

        by_date_totals: list[tuple[datetime.date, dict[str, int]]] = []
        sorted_days = list(sorted(by_project_delta.items(), key=lambda el: el[0]))
        for dt, project_map in sorted_days:
            if len(by_date_totals) == 0:
                by_date_totals.append((dt, project_map))
                continue

            new_project_map = {**by_date_totals[-1][1]}

            for pn, cram_size in project_map.items():
                if pn not in new_project_map:
                    new_project_map[pn] = cram_size
                else:
                    new_project_map[pn] += cram_size

            by_date_totals.append((dt, new_project_map))

        # 3: proportion each day
        prop_map: list[ProportionalDateModel] = []
        for dt, project_map in by_date_totals:
            total_size = sum(project_map.values())
            for_date = ProportionalDateModel(date=dt, projects=[])
            for project_name, size in project_map.items():
                for_date.projects.append(
                    ProportionalDateProjectModel(
                        project=project_name,
                        percentage=float(size) / total_size,
                        size=size,
                    )
                )

            prop_map.append(for_date)

        return prop_map

    async def get_prop_map_for_es_index_date(
        self,
        sg_by_id: dict[SequencingGroupInternalId, SequencingGroupInternal],
        crams: dict[SequencingGroupInternalId, list[AnalysisInternal]],
        project_name_map: dict[ProjectId, str],
        start_date: datetime.date | None,
        end_date: datetime.date | None,
    ) -> list[ProportionalDateModel]:
        """
        Calculate the prop map for es-indices.

        This one works a bit different, we start with the es-indices, and progressively
        add samples into this list as we see new samples.

        We'll do this in three steps:

            1. Prepare the crams into a format where it's easier for us to find:
                "What cram size is appropriate for this day"

            2. Get all SGs inside any es-index (* or joint call) before the start date
                (that forms our baseline crams)

            3. Get all es-indices between the start and end date
                We'll do some processing on these analysis objects so we just get the
                SGs that are new on a specific day.

            4. Iterate over the days, and add the most appropriate cram size for each
                SG for that day.
                    * We can't progressively sum, because the cram size might change
                        between days, so get it on each day.
        """
        sizes_by_sg = await self.get_cram_sizes_between_range(
            crams=crams,
            start_date=start_date,
            end_date=end_date,
        )

        def get_cram_size_for(sg_id: SequencingGroupInternalId, date):
            """
            From the list of crams, return the most appropriate cram size for a
            sequencing group on a specific day.
            """
            if sg_id not in sizes_by_sg:
                return None
            sg_sizes = sizes_by_sg[sg_id]
            if len(sg_sizes) == 1:
                # probably shouldn't just return it, but it's the only cram size
                # and for some reason it's in the es-index, so we'll just use it
                return sg_sizes[0][1]
            for dt, size in sg_sizes[::-1]:
                if dt <= date:
                    return size
            logger.warning(f'Could not find size for {sg_id} on {date}')
            return None

        sg_to_project: dict[SequencingGroupInternalId, ProjectId] = {
            sg.id: sg.project for sg in sg_by_id.values()
        }

        sgs_added_by_day = await self.get_sgs_added_by_day_by_es_indices(
            start=start_date, end=end_date, projects=list(project_name_map.keys())
        )
        sgs_seen: set[SequencingGroupInternalId] = set()

        ordered_days = sorted(sgs_added_by_day.items(), key=lambda el: el[0])
        prop_map: list[ProportionalDateModel] = []
        for day, sgs_for_day in ordered_days:
            by_project: dict[ProjectId, int] = defaultdict(int)
            sgs_seen |= sgs_for_day
            for sg in sgs_seen:
                if sg not in sg_to_project:
                    # it's a sg that was in an es-index, but not in the projects
                    # we care about, so happily skip. It's _probably_ quicker to do
                    # it this way, rather than only querying for the SGs we care about
                    continue
                if cram_size := get_cram_size_for(sg, day):
                    by_project[sg_to_project[sg]] += cram_size

            total_size = sum(by_project.values())
            prop_map.append(
                ProportionalDateModel(
                    date=day,
                    projects=[
                        ProportionalDateProjectModel(
                            project=project_name_map[pid],
                            percentage=size / total_size,
                            size=size,
                        )
                        for pid, size in by_project.items()
                    ],
                )
            )

        return prop_map

    async def calculate_delta_of_crams_by_project_for_day(
        self,
        sg_by_id: dict[SequencingGroupInternalId, SequencingGroupInternal],
        crams: dict[SequencingGroupInternalId, list[AnalysisInternal]],
        project_name_map: dict[int, str],
        start_date: datetime.date | None,
        end_date: datetime.date | None,
    ) -> dict[datetime.date, dict[str, int]]:
        """
        Calculate a delta of cram size for each project by day, so you can sum them up
        """
        sglayer = SequencingGroupLayer(self.connection)
        sample_create_dates = await sglayer.get_samples_create_date_from_sgs(
            list(crams.keys())
        )
        by_date_diff: dict[datetime.date, dict[str, int]] = defaultdict(
            lambda: defaultdict(int)
        )

        for sg_id, analyses in crams.items():
            for idx, cram in enumerate(analyses):
                project = project_name_map.get(sg_by_id[sg_id].project)
                delta = None
                if idx == 0:
                    # use the sample_create_date for the first analysis
                    sg_start_date = sample_create_dates[sg_id]
                    delta = cram.meta.get('size') or 0
                else:
                    # replace with the current analyses timestamp_completed
                    sg_start_date = check_or_parse_date(cram.timestamp_completed)
                    if new_cram_size := cram.meta.get('size'):
                        delta = new_cram_size - analyses[idx - 1].meta.get('size', 0)
                if not delta:
                    continue
                if end_date and sg_start_date > end_date:
                    continue

                # this will eventually get the "best" cram size correctly by applying
                # deltas for multiple crams before the start datetime.date, so the
                # clamping here is fine.
                clamped_date = max(sg_start_date, start_date)
                by_date_diff[clamped_date][project] += delta

        return by_date_diff

    async def get_cram_sizes_between_range(
        self,
        crams: dict[SequencingGroupInternalId, list[AnalysisInternal]],
        start_date: datetime.date | None,
        end_date: datetime.date | None,
    ) -> dict[SequencingGroupInternalId, list[tuple[datetime.date, int]]]:
        """
        This method uses the cram start time
        """
        sglayer = SequencingGroupLayer(self.connection)
        sample_create_dates = await sglayer.get_samples_create_date_from_sgs(
            list(crams.keys())
        )
        by_date: dict[SequencingGroupInternalId, list[tuple[datetime.date, int]]] = (
            defaultdict(list)
        )

        for sg_id, analyses in crams.items():
            if len(analyses) == 1:
                # it does resolve the same, but most cases come through here
                by_date[sg_id] = [
                    (
                        max(sample_create_dates[sg_id], start_date),
                        analyses[0].meta.get('size') or 0,
                    )
                ]
            else:
                for idx, cram in enumerate(
                    sorted(analyses, key=lambda a: a.timestamp_completed)
                ):
                    if idx == 0:
                        # use the sample_create_date for the first analysis
                        sg_start_date = sample_create_dates[sg_id]
                    else:
                        # replace with the current analyses timestamp_completed
                        sg_start_date = cram.timestamp_completed.date()

                    if end_date and sg_start_date > end_date:
                        continue

                    clamped_date = (
                        max(sg_start_date, start_date) if start_date else sg_start_date
                    )

                    if 'size' not in cram.meta:
                        continue

                    by_date[sg_id].append((clamped_date, cram.meta.get('size') or 0))

        return by_date

    async def get_sgs_added_by_day_by_es_indices(
        self, start: datetime.date, end: datetime.date, projects: list[ProjectId]
    ):
        """
        Fetch the relevant analysis objects + crams from sample-metadata
        to put together the proportionate_map.
        """
        by_day: dict[datetime.date, set[SequencingGroupInternalId]] = defaultdict(set)

        # unfortunately, the way ES-indices are progressive, it's basically impossible
        # for us to know if a sequencing-group was removed. So we assume that no SG
        # was removed. So we'll sum up all SGs up to the start date and then use that
        # as the starting point for the prop map.

        by_day[start] = await self.analysis_table.find_sgs_in_joint_call_or_es_index_up_to_date(
            date=start
        )

        if start < ES_ANALYSIS_OBJ_INTRO_DATE:
            # do a special check for joint-calling
            joint_calls = await self.analysis_table.query(
                AnalysisFilter(
                    type=GenericFilter(eq='joint-calling'),
                    status=GenericFilter(eq=AnalysisStatus.COMPLETED),
                    project=GenericFilter(in_=projects),
                    timestamp_completed=GenericFilter(
                        # midnight on the day
                        gt=datetime.datetime.combine(start, datetime.time()),
                        lte=datetime.datetime.combine(end, datetime.time()),
                    ),
                )
            )
            for jc in joint_calls:
                by_day[jc.timestamp_completed.date()].update(jc.sequencing_group_ids)

        es_indices = await self.analysis_table.query(
            AnalysisFilter(
                type=GenericFilter(eq='es-index'),
                status=GenericFilter(eq=AnalysisStatus.COMPLETED),
                project=GenericFilter(in_=projects),
                timestamp_completed=GenericFilter(
                    # midnight on the day
                    gt=datetime.datetime.combine(start, datetime.time()),
                    lte=datetime.datetime.combine(end, datetime.time()),
                ),
            )
        )
        for es in es_indices:
            by_day[es.timestamp_completed.date()].update(es.sequencing_group_ids)

        return by_day

    async def get_audit_logs_by_analysis_ids(
        self, analysis_ids: list[int]
    ) -> dict[int, list[AuditLogInternal]]:
        """Get audit logs for analysis IDs"""
        return await self.analysis_table.get_audit_log_for_analysis_ids(analysis_ids)

    # CREATE / UPDATE

    async def create_analysis(
        self,
        analysis: AnalysisInternal,
        project: ProjectId = None,
    ) -> int:
        """Create a new analysis"""
        new_analysis_id = await self.analysis_table.create_analysis(
            analysis_type=analysis.type,
            status=analysis.status,
            sequencing_group_ids=analysis.sequencing_group_ids,
            meta=analysis.meta,
            active=analysis.active,
            project=project,
        )

        # TODO deprecate the output field
        if analysis.output:
            warnings.warn('Analysis.output will be deprecated, use Analysis.outputs instead', PendingDeprecationWarning, stacklevel=2)

            await self.output_file_table.create_or_update_analysis_output_files_from_json(analysis_id=new_analysis_id, json_dict=analysis.output)

        elif analysis.outputs:
            await self.output_file_table.create_or_update_analysis_output_files_from_json(analysis_id=new_analysis_id, json_dict=analysis.outputs)

        return new_analysis_id

    async def add_sequencing_groups_to_analysis(
        self, analysis_id: int, sequencing_group_ids: list[int], check_project_id=True
    ):
        """Add samples to an analysis (through the linked table)"""
        if check_project_id:
            project_ids = await self.analysis_table.get_project_ids_for_analysis_ids([analysis_id])
            await self.ptable.check_access_to_project_ids(
                self.author, project_ids, readonly=False
            )

        return await self.analysis_table.add_sequencing_groups_to_analysis(
            analysis_id=analysis_id, sequencing_group_ids=sequencing_group_ids
        )

    async def update_analysis(
        self,
        analysis_id: int,
        status: AnalysisStatus,
        meta: dict[str, Any] = None,
        output: str | None = None,
        outputs: str | None = None,
        check_project_id=True,
    ):
        """
        Update the status of an analysis, set timestamp_completed if relevant
        """
        if check_project_id:
            project_ids = await self.analysis_table.get_project_ids_for_analysis_ids([analysis_id])
            await self.ptable.check_access_to_project_ids(
                self.author, project_ids, readonly=False
            )

        await self.analysis_table.update_analysis(
            analysis_id=analysis_id,
            status=status,
            meta=meta,
        )

        if output:
            warnings.warn('Analysis.output will be deprecated, use Analysis.outputs instead', PendingDeprecationWarning, stacklevel=2)
            await self.output_file_table.create_or_update_analysis_output_files_from_json(analysis_id=analysis_id, json_dict=output)
        elif outputs:
            await self.output_file_table.create_or_update_analysis_output_files_from_json(analysis_id=analysis_id, json_dict=outputs)

    async def get_analysis_runner_log(
        self,
        project_ids: list[int] = None,
        # author: str = None,
        output_dir: str = None,
        ar_guid: str = None,
    ) -> list[AnalysisInternal]:
        """
        Get log for the analysis-runner, useful for checking this history of analysis
        """
<<<<<<< HEAD
        return await self.analysis_table.get_analysis_runner_log(
            project_ids, author=author, output_dir=output_dir
=======
        return await self.at.get_analysis_runner_log(
            project_ids,
            # author=author,
            output_dir=output_dir,
            ar_guid=ar_guid,
>>>>>>> bd3447af
        )<|MERGE_RESOLUTION|>--- conflicted
+++ resolved
@@ -622,14 +622,9 @@
         """
         Get log for the analysis-runner, useful for checking this history of analysis
         """
-<<<<<<< HEAD
         return await self.analysis_table.get_analysis_runner_log(
-            project_ids, author=author, output_dir=output_dir
-=======
-        return await self.at.get_analysis_runner_log(
             project_ids,
             # author=author,
             output_dir=output_dir,
             ar_guid=ar_guid,
->>>>>>> bd3447af
         )