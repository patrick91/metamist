--- conflicted
+++ resolved
@@ -136,14 +136,10 @@
         return await self.at.get_incomplete_analyses(project=project)
 
     async def get_sample_cram_path_map_for_seqr(
-<<<<<<< HEAD
-        self, project: ProjectId, sequence_types: list[str]
-=======
         self,
         project: ProjectId,
-        sequence_types: list[SequenceType],
+        sequence_types: list[str],
         participant_ids: list[int] = None,
->>>>>>> 640afd5b
     ) -> List[dict[str, Any]]:
         """Get (ext_participant_id, cram_path, internal_id) map"""
         return await self.at.get_sample_cram_path_map_for_seqr(
