--- conflicted
+++ resolved
@@ -264,10 +264,6 @@
         super().__init__(connection)
         self.pttable = ParticipantTable(connection=connection)
 
-<<<<<<< HEAD
-    async def get_participants_by_ids(self, pids: list[int]) -> list[Participant]:
-        project, participants = await self.pttable.get_participants_by_ids(pids)
-=======
     async def get_participants_by_ids(
         self,
         pids: list[int],
@@ -292,7 +288,6 @@
             pids_missing = set(pids) - set(p.id for p in participants)
             pids_missing_str = ', '.join(map(str, pids_missing))
             raise ValueError('Some participants were not found: ' + pids_missing_str)
->>>>>>> a7dc5dc8
 
         return participants
 
