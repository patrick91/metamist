--- conflicted
+++ resolved
@@ -16,10 +16,10 @@
 from db.python.tables.participant_phenotype import ParticipantPhenotypeTable
 from db.python.tables.sample import SampleTable
 from db.python.utils import ProjectId, split_generic_terms
-<<<<<<< HEAD
+from models.models.family import PedRowInternal
 from models.models.participant import ParticipantInternal, ParticipantUpsertInternal
 
-HPO_REGEX_MATCHER = re.compile(r'HP:\d+$')
+HPO_REGEX_MATCHER = re.compile(r'HP\:\d+$')
 
 
 # class ParticipantUpdateModel(BaseModel):
@@ -44,35 +44,6 @@
 #
 #     participants: list[ParticipantUpsert]
 #
-=======
-from models.models.family import PedRowInternal
-from models.models.participant import Participant
-
-HPO_REGEX_MATCHER = re.compile(r'HP\:\d+$')
-
-
-class ParticipantUpdateModel(BaseModel):
-    """Update participant model"""
-
-    external_id: Optional[str] = None
-    reported_sex: Optional[int] = None
-    reported_gender: Optional[str] = None
-    karyotype: Optional[str] = None
-    meta: Optional[Dict] = None
-
-
-class ParticipantUpsert(ParticipantUpdateModel):
-    """Update model for sample with sequences list"""
-
-    id: Optional[int]
-    samples: List[SampleBatchUpsert]
-
-
-class ParticipantUpsertBody(BaseModel):
-    """Upsert model for batch Participants"""
-
-    participants: List[ParticipantUpsert]
->>>>>>> 5154662d
 
 
 class ExtraParticipantImporterHandler(Enum):
