--- conflicted
+++ resolved
@@ -30,15 +30,6 @@
 }
 
 export const DonutChart: React.FC<IDonutChartProps> = ({ data, maxSlices, colors, isLoading }) => {
-<<<<<<< HEAD
-    // if (isLoading) {
-    //     return (
-    //         <div>
-    //             <LoadingDucks />
-    //         </div>
-    //     )
-    // }
-=======
     if (isLoading) {
         return (
             <div>
@@ -46,7 +37,6 @@
             </div>
         )
     }
->>>>>>> 6134af94
 
     if (!data || data.length === 0) {
         return <>No Data</>
