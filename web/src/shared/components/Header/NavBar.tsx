import * as React from 'react'
import { Link } from 'react-router-dom'
import { Menu, Dropdown, Popup } from 'semantic-ui-react'

// this wasn't working, so added import to HTML
// import 'bootstrap/dist/css/bootstrap.min.css'

import ConstructionIcon from '@mui/icons-material/Construction'
import HomeIcon from '@mui/icons-material/Home'
import ExploreIcon from '@mui/icons-material/Explore'
import InsightsIcon from '@mui/icons-material/Insights'
import TableRowsIcon from '@mui/icons-material/TableRows'
import AttachMoneyIcon from '@mui/icons-material/AttachMoney'
import DescriptionIcon from '@mui/icons-material/Description'
import TroubleshootIcon from '@mui/icons-material/Troubleshoot'
import CodeIcon from '@mui/icons-material/Code'
import DarkModeTriButton from './DarkModeTriButton/DarkModeTriButton'

// import { BillingApi } from '../../../sm-api'

import MuckTheDuck from '../MuckTheDuck'
import SwaggerIcon from '../SwaggerIcon'
import { ThemeContext } from '../ThemeProvider'

import Searchbar from './Search'

import './NavBar.css'

<<<<<<< HEAD
// FIXME: Billing pages API query takes a long time on load and locks up the entire application
// so I'm commenting this query out for now until it becomes faster. See below for the useEffect
// where this query is performed. In general, I think we should avoid making API calls in the
// NavBar unless they are absolutely necessary.
=======
const billingPages = {
    title: 'Billing',
    url: '/billing',
    icon: <AttachMoneyIcon />,
    submenu: [
        {
            title: 'Home',
            url: '/billing',
            icon: <HomeIcon />,
        },
        {
            title: 'Invoice Month Cost',
            url: '/billing/invoiceMonthCost',
            icon: <TableRowsIcon />,
        },
        {
            title: 'Cost By Time',
            url: '/billing/costByTime',
            icon: <TableRowsIcon />,
        },
        {
            title: 'Cost By Analysis',
            url: '/billing/costByAnalysis',
            icon: <TableRowsIcon />,
        },
        {
            title: 'Cost By Category',
            url: '/billing/costByCategory',
            icon: <TableRowsIcon />,
        },
        {
            title: 'Seqr Prop Map',
            url: '/billing/seqrPropMap',
            icon: <TableRowsIcon />,
        },
    ],
}
>>>>>>> 6134af94

// const billingPages = {
//     title: 'Billing',
//     url: '/billing',
//     icon: <AttachMoneyIcon />,
//     submenu: [
//         {
//             title: 'Home',
//             url: '/billing',
//             icon: <HomeIcon />,
//         },
//         {
//             title: 'Invoice Month Cost',
//             url: '/billing/invoiceMonthCost',
//             icon: <TableRowsIcon />,
//         },
//         {
//             title: 'Cost By Time',
//             url: '/billing/costByTime',
//             icon: <TableRowsIcon />,
//         },
//         {
//             title: 'Seqr Prop Map',
//             url: '/billing/seqrPropMap',
//             icon: <TableRowsIcon />,
//         },
//     ],
// }

interface MenuItemDetails {
    title: string
    url: string
    icon: JSX.Element
    external?: boolean
    submenu?: MenuItemDetails[]
}

interface MenuItemProps {
    index: number
    item: MenuItemDetails
}

const MenuItem: React.FC<MenuItemProps> = ({ index, item }) => {
    const theme = React.useContext(ThemeContext)
    const isDarkMode = theme.theme === 'dark-mode'

    const dropdown = (i: MenuItemDetails) => (
        <Dropdown text={i.title} key={index} simple>
            <Dropdown.Menu id="navDrop">
                {i.submenu &&
                    i.submenu.map((subitem, subindex) => {
                        if (subitem.external) {
                            return (
                                <Dropdown.Item id="navItem" key={subindex}>
                                    <a href={subitem.url}>{subitem.title}</a>
                                </Dropdown.Item>
                            )
                        }

                        return (
                            <Dropdown.Item as={Link} id="navItem" to={subitem.url} key={subindex}>
                                {subitem.title}
                            </Dropdown.Item>
                        )
                    })}
            </Dropdown.Menu>
        </Dropdown>
    )

    const popup = (child: React.ReactNode, icon: JSX.Element) => (
        <>
            <span className="d-none d-lg-block navbarLink">{child}</span>
            <span className="d-lg-none navbarIcon">
                <Popup
                    inverted={isDarkMode}
                    className="navPopup"
                    trigger={icon}
                    hoverable
                    position="bottom center"
                >
                    <h5>{child}</h5>
                </Popup>
            </span>
        </>
    )

    return item.submenu ? (
        <Menu.Item className="navItem">{popup(dropdown(item), item.icon)}</Menu.Item>
    ) : (
        <Menu.Item as={Link} className="navItem" to={item.url} key={index}>
            {popup(item.title, item.icon)}
        </Menu.Item>
    )
}

interface NavBarProps {
    fixed?: boolean
}

const NavBar: React.FC<NavBarProps> = ({ fixed }) => {
    const menuItems: MenuItemDetails[] = [
        {
            title: 'Explore',
            url: '/project',
            icon: <ExploreIcon />,
        },
        {
            title: 'Analysis Runner',
            url: '/analysis-runner',
            icon: <InsightsIcon />,
        },
        {
            title: 'Cohort Builder',
            url: '/cohort-builder',
            icon: <ConstructionIcon />,
        },
        {
            title: 'Billing',
            url: '/billing',
            icon: <AttachMoneyIcon />,
            submenu: [
                {
                    title: 'Home',
                    url: '/billing',
                    icon: <HomeIcon />,
                },
                {
                    title: 'Invoice Month Cost',
                    url: '/billing/invoiceMonthCost',
                    icon: <TableRowsIcon />,
                },
                {
                    title: 'Cost By Time',
                    url: '/billing/costByTime',
                    icon: <TableRowsIcon />,
                },
                {
                    title: 'Seqr Prop Map',
                    url: '/billing/seqrPropMap',
                    icon: <TableRowsIcon />,
                },
            ],
        },
        {
            title: 'API',
            url: '/api',
            icon: <CodeIcon />,
            submenu: [
                {
                    title: 'Swagger',
                    url: '/swagger',
                    icon: <SwaggerIcon height={22} style={{ marginTop: '2px' }} />,
                },
                {
                    title: 'GraphQL',
                    url: '/graphql',
                    icon: <TroubleshootIcon />,
                    external: true,
                },
            ],
        },
        {
            title: 'Docs',
            url: '/documentation',
            icon: <DescriptionIcon />,
        },
<<<<<<< HEAD
    ]
    // const [menuItems, setMenuItems] = React.useState<MenuItemDetails[]>([
    //     {
    //         title: 'Explore',
    //         url: '/project',
    //         icon: <ExploreIcon />,
    //     },
    //     {
    //         title: 'Analysis Runner',
    //         url: '/analysis-runner',
    //         icon: <InsightsIcon />,
    //     },
    //     {
    //         title: 'Cohort Builder',
    //         url: '/cohort-builder',
    //         icon: <ConstructionIcon />,
    //     },
    //     {
    //         title: 'Billing',
    //         url: '/billing',
    //         icon: <AttachMoneyIcon />,
    //         submenu: [
    //             {
    //                 title: 'Home',
    //                 url: '/billing',
    //                 icon: <HomeIcon />,
    //             },
    //             {
    //                 title: 'Invoice Month Cost',
    //                 url: '/billing/invoiceMonthCost',
    //                 icon: <TableRowsIcon />,
    //             },
    //             {
    //                 title: 'Cost By Time',
    //                 url: '/billing/costByTime',
    //                 icon: <TableRowsIcon />,
    //             },
    //             {
    //                 title: 'Seqr Prop Map',
    //                 url: '/billing/seqrPropMap',
    //                 icon: <TableRowsIcon />,
    //             },
    //         ],
    //     },
    //     {
    //         title: 'Swagger',
    //         url: '/swagger',
    //         icon: <SwaggerIcon height={22} style={{ marginTop: '2px' }} />,
    //     },
    //     {
    //         title: 'Docs',
    //         url: '/documentation',
    //         icon: <DescriptionIcon />,
    //     },
    //     {
    //         title: 'GraphQL',
    //         url: '/graphql',
    //         icon: <TroubleshootIcon />,
    //     },
    // ])

    // React.useEffect(() => {
    //     new BillingApi().getTopics().then((response) => {
    //         if (response.status === 200) {
    //             setMenuItems([...menuItems.slice(0, 2), billingPages, ...menuItems.slice(2)])
    //         }
    //     })
    // }, [])
=======
        {
            title: 'GraphQL',
            url: '/graphql',
            icon: <TroubleshootIcon />,
        },
    ])

    React.useEffect(() => {
        new BillingApi().isBillingEnabled().then((response) => {
            if (response.status === 200 && response.data === true) {
                setMenuItems([...menuItems.slice(0, 2), billingPages, ...menuItems.slice(2)])
            }
        })
    }, [])
>>>>>>> 6134af94

    return (
        <header className="App-header">
            <Menu className="header">
                <Menu.Item as={Link} id="metamist-img" to="/">
                    <MuckTheDuck height={28} style={{ marginRight: '5px' }} />
                    METAMIST
                </Menu.Item>

                {menuItems.map((item, index) => (
                    <MenuItem index={index} item={item} key={index} />
                ))}

                <Menu.Menu position="right">
                    <Menu.Item>
                        <DarkModeTriButton />
                    </Menu.Item>

                    <Menu.Item>
                        <Searchbar />
                    </Menu.Item>
                </Menu.Menu>
            </Menu>
        </header>
    )
}

export default NavBar<|MERGE_RESOLUTION|>--- conflicted
+++ resolved
@@ -26,12 +26,6 @@
 
 import './NavBar.css'
 
-<<<<<<< HEAD
-// FIXME: Billing pages API query takes a long time on load and locks up the entire application
-// so I'm commenting this query out for now until it becomes faster. See below for the useEffect
-// where this query is performed. In general, I think we should avoid making API calls in the
-// NavBar unless they are absolutely necessary.
-=======
 const billingPages = {
     title: 'Billing',
     url: '/billing',
@@ -69,7 +63,6 @@
         },
     ],
 }
->>>>>>> 6134af94
 
 // const billingPages = {
 //     title: 'Billing',
@@ -236,7 +229,6 @@
             url: '/documentation',
             icon: <DescriptionIcon />,
         },
-<<<<<<< HEAD
     ]
     // const [menuItems, setMenuItems] = React.useState<MenuItemDetails[]>([
     //     {
@@ -298,21 +290,6 @@
     //     },
     // ])
 
-    // React.useEffect(() => {
-    //     new BillingApi().getTopics().then((response) => {
-    //         if (response.status === 200) {
-    //             setMenuItems([...menuItems.slice(0, 2), billingPages, ...menuItems.slice(2)])
-    //         }
-    //     })
-    // }, [])
-=======
-        {
-            title: 'GraphQL',
-            url: '/graphql',
-            icon: <TroubleshootIcon />,
-        },
-    ])
-
     React.useEffect(() => {
         new BillingApi().isBillingEnabled().then((response) => {
             if (response.status === 200 && response.data === true) {
@@ -320,7 +297,6 @@
             }
         })
     }, [])
->>>>>>> 6134af94
 
     return (
         <header className="App-header">
