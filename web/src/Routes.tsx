--- conflicted
+++ resolved
@@ -15,11 +15,6 @@
 import ProjectsAdmin from './pages/admin/ProjectsAdmin'
 import ErrorBoundary from './shared/utilities/errorBoundary'
 import AnalysisRunnerSummary from './pages/project/AnalysisRunnerView/AnalysisRunnerSummary'
-<<<<<<< HEAD
-import SeqrStats from './pages/seqrStats/SeqrStats'
-import BillingDashboard from './pages/billing/BillingDashboard'
-=======
->>>>>>> bdb637de
 
 const Routes: React.FunctionComponent = () => (
     <Switch>
@@ -84,7 +79,6 @@
             }
         />
 
-        <Route path="seqr/stats" element={<SeqrStats />} />
         <Route
             path="/family/:familyID"
             element={
@@ -93,6 +87,24 @@
                 </ErrorBoundary>
             }
         />
+
+        <Route
+            path="project/:projectName/participant/:participantName"
+            element={
+                <ErrorBoundary>
+                    <SampleView />
+                </ErrorBoundary>
+            }
+        />
+
+        <Route
+            path="billing"
+            element={
+                <ErrorBoundary>
+                    <BillingDashboard />
+                </ErrorBoundary>
+            }
+        />
     </Switch>
 )
 
