<<<<<<< HEAD
import React from 'react'
import ReactDOM from 'react-dom'
import './index.css'
import App from './App'
import reportWebVitals from './reportWebVitals'
=======
import React from "react";
import ReactDOM from "react-dom";
import "./index.css";
import App from "./App";
import reportWebVitals from "./reportWebVitals";

// 1
import {
    ApolloProvider,
    ApolloClient,
    createHttpLink,
    InMemoryCache,
} from "@apollo/client";

// 2
const httpLink = createHttpLink({
    uri: "/graphql",
});
>>>>>>> 3846047c

// 3
const client = new ApolloClient({
    link: httpLink,
    cache: new InMemoryCache(),
});

// 4
ReactDOM.render(
    <React.StrictMode>
<<<<<<< HEAD
        <App />
    </React.StrictMode>,
    document.getElementById('root')
)
=======
        <ApolloProvider client={client}>
            <App />
        </ApolloProvider>
    </React.StrictMode>,
    document.getElementById("root")
);
>>>>>>> 3846047c

// If you want to start measuring performance in your app, pass a function
// to log results (for example: reportWebVitals(console.log))
// or send to an analytics endpoint. Learn more: https://bit.ly/CRA-vitals
reportWebVitals()<|MERGE_RESOLUTION|>--- conflicted
+++ resolved
@@ -1,10 +1,3 @@
-<<<<<<< HEAD
-import React from 'react'
-import ReactDOM from 'react-dom'
-import './index.css'
-import App from './App'
-import reportWebVitals from './reportWebVitals'
-=======
 import React from "react";
 import ReactDOM from "react-dom";
 import "./index.css";
@@ -23,7 +16,6 @@
 const httpLink = createHttpLink({
     uri: "/graphql",
 });
->>>>>>> 3846047c
 
 // 3
 const client = new ApolloClient({
@@ -34,19 +26,12 @@
 // 4
 ReactDOM.render(
     <React.StrictMode>
-<<<<<<< HEAD
-        <App />
-    </React.StrictMode>,
-    document.getElementById('root')
-)
-=======
         <ApolloProvider client={client}>
             <App />
         </ApolloProvider>
     </React.StrictMode>,
     document.getElementById("root")
 );
->>>>>>> 3846047c
 
 // If you want to start measuring performance in your app, pass a function
 // to log results (for example: reportWebVitals(console.log))
