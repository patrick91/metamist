# Running tests locally

Clone the repo and install the env

```bash
git clone https://github.com/populationgenomics/sample-metadata
cd sample-metadata
<<<<<<< HEAD
conda env create -n sample-metadata --file environment-dev.yml
conda activate sample-metadata
pip install -r requirements.txt
=======
virtualenv venv
source venv/bin/activate
pip install -r requirements.txt
pip install -r requirements-dev.txt
pip install --editable .
>>>>>>> 189c380f
```

Configure required environment variables

```bash
export SM_ENVIRONMENT=LOCAL
export SM_DEV_DB_PROJECT=sm_dev
export SM_DEV_DB_USER=root
export SM_DEV_DB_PASSWORD=root
export SM_DEV_DB_PORT=3307
export SM_DEV_DB_HOST=127.0.0.1
```

Start the DB server

```bash
export NAME=mariadb-sm
docker stop $NAME
docker rm $NAME
docker run -d -p $SM_DEV_DB_PORT:3306 \
-e MARIADB_ROOT_PASSWORD=$SM_DEV_DB_PASSWORD --name $NAME mariadb
docker inspect --format="{{if .Config.Healthcheck}}{{print .State.Health.Status}}{{end}}" $NAME
# Wait until started
until mysql --host=$SM_DEV_DB_HOST --port=$SM_DEV_DB_PORT \
-u$SM_DEV_DB_USER -p$SM_DEV_DB_PASSWORD \
-e 'show databases;'; do sleep 3; done
```

Create a DB

```bash
mysql --host $SM_DEV_DB_HOST --port $SM_DEV_DB_PORT \
-u$SM_DEV_DB_USER -p$SM_DEV_DB_PASSWORD \
-e 'CREATE DATABASE '$SM_DEV_DB_PROJECT';'
mysql --host $SM_DEV_DB_HOST --port $SM_DEV_DB_PORT \
-u$SM_DEV_DB_USER -p$SM_DEV_DB_PASSWORD \
-e 'show databases;'
```

Install tables

```bash
pushd db
gsutil cp gs://cpg-us-sample-metadata-ci/mariadb-java-client-2.7.3.jar .
gsutil cp gs://cpg-us-sample-metadata-ci/liquibase.jar .
java -jar liquibase.jar \
--url jdbc:mariadb://$SM_DEV_DB_HOST:$SM_DEV_DB_PORT/$SM_DEV_DB_PROJECT \
--username=$SM_DEV_DB_USER \
--password=$SM_DEV_DB_PASSWORD \
--classpath mariadb-java-client-2.7.3.jar \
--changelogFile=project.xml \
update
mysql --host $SM_DEV_DB_HOST --port $SM_DEV_DB_PORT \
-u$SM_DEV_DB_USER -p$SM_DEV_DB_PASSWORD $SM_DEV_DB_PROJECT \
-e 'show tables;'
popd
```

Add project into the DB

```bash
export INPUT_PROJECT=test_input_project
export OUTPUT_PROJECT=test_output_project
export USER=sample-metadata-deploy@sample-metadata.iam.gserviceaccount.com
export GCP_ID=sample-metadata

mysql --host=$SM_DEV_DB_HOST --port=$SM_DEV_DB_PORT \
-u$SM_DEV_DB_USER -p$SM_DEV_DB_PASSWORD $SM_DEV_DB_PROJECT \
-e 'insert into project \
(id, name, author, dataset, gcp_id, read_secret_name, write_secret_name) \
values \
(1, "'$INPUT_PROJECT'", "'$USER'", "'$INPUT_PROJECT'", "'$GCP_ID'", "'$INPUT_PROJECT'-ci-sample-metadata-main-read-members-cache", "'$INPUT_PROJECT'-ci-sample-metadata-main-write-members-cache"), \
(2, "'$OUTPUT_PROJECT'", "'$USER'", "'$OUTPUT_PROJECT'", "'$GCP_ID'", "'$OUTPUT_PROJECT'-ci-sample-metadata-main-read-members-cache", "'$OUTPUT_PROJECT'-ci-sample-metadata-main-write-members-cache");'

mysql --host=$SM_DEV_DB_HOST --port=$SM_DEV_DB_PORT \
-u $SM_DEV_DB_USER -p$SM_DEV_DB_PASSWORD $SM_DEV_DB_PROJECT  \
-e 'select * from project;'
```

Create secrets to test access to a project

```bash
# To read and NOT write input project:
gcloud secrets create $INPUT_PROJECT-ci-sample-metadata-main-read-members-cache --project $GCP_ID
gcloud secrets create $INPUT_PROJECT-ci-sample-metadata-main-write-members-cache --project $GCP_ID

gcloud secrets versions add $INPUT_PROJECT-ci-sample-metadata-main-read-members-cache --data-file=<(echo ,$USER,) --project $GCP_ID
# Note empty user list for the write secret:
gcloud secrets versions add $INPUT_PROJECT-ci-sample-metadata-main-write-members-cache --data-file=<(echo ,) --project $GCP_ID

# To read and write input project:
gcloud secrets create $OUTPUT_PROJECT-ci-sample-metadata-main-read-members-cache --project $GCP_ID
gcloud secrets create $OUTPUT_PROJECT-ci-sample-metadata-main-write-members-cache --project $GCP_ID

gcloud secrets versions add $OUTPUT_PROJECT-ci-sample-metadata-main-read-members-cache --data-file=<(echo ,$USER,) --project $GCP_ID
gcloud secrets versions add $OUTPUT_PROJECT-ci-sample-metadata-main-write-members-cache --data-file=<(echo ,$USER,) --project $GCP_ID
```

Generate and install API

```bash
python regenerate_api.py
pip install -e .
```

Start the server to populate samples (can do in a separate window)

```bash
export SM_ALLOWALLACCESS=1
python3 -m api.server &
```

Populate samples

```bash
python test/test_api.py
```

Stop the server and restart with SM_ALLOWALLACCESS unset, to test permissions

```bash
export SM_ALLOWALLACCESS=0
python3 -m api.server &
```

Run the test that simulates the joint-calling workflow

```bash
python test/test_joint_calling_workflow.py
```<|MERGE_RESOLUTION|>--- conflicted
+++ resolved
@@ -5,17 +5,11 @@
 ```bash
 git clone https://github.com/populationgenomics/sample-metadata
 cd sample-metadata
-<<<<<<< HEAD
-conda env create -n sample-metadata --file environment-dev.yml
-conda activate sample-metadata
-pip install -r requirements.txt
-=======
 virtualenv venv
 source venv/bin/activate
 pip install -r requirements.txt
 pip install -r requirements-dev.txt
 pip install --editable .
->>>>>>> 189c380f
 ```
 
 Configure required environment variables
