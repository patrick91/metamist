--- conflicted
+++ resolved
@@ -84,7 +84,6 @@
 
         # Now add a participant with a sample and sequence
         data = [
-<<<<<<< HEAD
             ParticipantUpsertInternal(
                 external_id='Demeter',
                 meta={},
@@ -122,77 +121,6 @@
                                             ],
                                             'reads_type': 'fastq',
                                             'batch': 'M001',
-=======
-            {
-                '_class': ParticipantUpsert,
-                'external_id': 'Demeter',
-                'meta': {},
-                'samples': [
-                    {
-                        '_class': SampleBatchUpsert,
-                        'external_id': 'sample_id001',
-                        'meta': {},
-                        'type': SampleType.BLOOD,
-                        'sequences': [
-                            {
-                                '_class': SequenceUpsert,
-                                'type': SequenceType.GENOME,
-                                'status': SequenceStatus.UPLOADED,
-                                'technology': SequenceTechnology.SHORT_READ,
-                                'meta': {
-                                    'reads': [
-                                        [
-                                            {
-                                                'basename': 'sample_id001.filename-R1.fastq.gz',
-                                                'checksum': None,
-                                                'class': 'File',
-                                                'location': '/path/to/sample_id001.filename-R1.fastq.gz',
-                                                'size': 111,
-                                            },
-                                            {
-                                                'basename': 'sample_id001.filename-R2.fastq.gz',
-                                                'checksum': None,
-                                                'class': 'File',
-                                                'location': '/path/to/sample_id001.filename-R2.fastq.gz',
-                                                'size': 111,
-                                            },
-                                        ]
-                                    ],
-                                    'reads_type': 'fastq',
-                                    'batch': 'M001',
-                                },
-                            },
-                        ],
-                    }
-                ],
-            },
-        ]
-
-        body = ParticipantUpsertBody(participants=data_to_class(data))
-        await self.partl.batch_upsert_participants(participants=body)
-
-        # Switch to response classes
-        expected_data_list: list = [
-            merge(
-                participant,
-                {
-                    '_class': NestedParticipant,
-                    'id': 1,
-                    'families': [],
-                    'samples': [
-                        merge(
-                            sample,
-                            {
-                                '_class': NestedSample,
-                                'id': 1,
-                                'created_date': str(date.today()),
-                                'sequences': [
-                                    merge(
-                                        sequence,
-                                        {
-                                            '_class': NestedSequence,
-                                            'id': 1,
->>>>>>> 640afd5b
                                         },
                                     ),
                                 ],
@@ -203,13 +131,9 @@
             )
         ]
 
-<<<<<<< HEAD
         await self.partl.upsert_participants(participants=data)
 
-        result = await self.webl.get_project_summary(token=None)
-=======
         result = await self.webl.get_project_summary(token=0, grid_filter=[])
->>>>>>> 640afd5b
 
         expected_data = ProjectSummary(
             project=WebProject(
@@ -227,11 +151,7 @@
                 }
             },
             batch_sequence_stats={'M001': {'genome': '1'}},
-<<<<<<< HEAD
             participants=[],
-=======
-            participants=data_to_class(expected_data_list),
->>>>>>> 640afd5b
             participant_keys=[('external_id', 'Participant ID')],
             sample_keys=[
                 ('id', 'Sample ID'),
@@ -247,6 +167,7 @@
             seqr_links={},
             seqr_sync_types=[],
         )
+        # TODO: fix this test
 
         self.assertEqual(expected_data, result)
 
@@ -484,13 +405,7 @@
                 )
             ],
         )
-<<<<<<< HEAD
-        self.assertEqual(True)
-        # TODO: fix this test
-        self.assertEqual(expected, result)
-=======
 
         self.assertEqual(
             expected_data_two_samples_filtered, two_samples_result_filtered
-        )
->>>>>>> 640afd5b
+        )