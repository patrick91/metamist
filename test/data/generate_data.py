--- conflicted
+++ resolved
@@ -180,73 +180,66 @@
             type='es-index',
             status=AnalysisStatus('completed'),
             outputs={
-                'qc_results': {
-                    'basename': 'gs://sm-dev-test/file1.txt'
-                    },
-                'cram': {
-                    'basename': 'gs://sm-dev-test/file1.cram'
-                },
+                'qc_results': {'basename': 'gs://sm-dev-test/file1.txt'},
+                'cram': {'basename': 'gs://sm-dev-test/file1.cram'},
                 'qc': {
                     'cram': {
                         'basename': 'gs://sm-dev-test/file2.cram',
-                        'secondaryFiles':
-                            {
-                                'cram_ext': {
-                                    'basename': 'gs://sm-dev-test/file2.cram.ext'
-                                },
-                                'cram_meta': {
-                                    'basename': 'gs://sm-dev-test/file2.cram.meta'
-                                }
-                            }
+                        'secondaryFiles': {
+                            'cram_ext': {'basename': 'gs://sm-dev-test/file2.cram.ext'},
+                            'cram_meta': {
+                                'basename': 'gs://sm-dev-test/file2.cram.meta'
+                            },
+                        },
                     },
                     'aggregate': {
                         'cram': {
                             'basename': 'gs://sm-dev-test/file3.cram',
                             'secondaryFiles': {
-                                    'cram_ext': {
-                                        'basename': 'gs://sm-dev-test/file3.cram.ext'
-                                    },
-                                    'cram_meta': {
-                                        'basename': 'gs://sm-dev-test/file3.cram.meta'
-                                    }
-                                }
+                                'cram_ext': {
+                                    'basename': 'gs://sm-dev-test/file3.cram.ext'
+                                },
+                                'cram_meta': {
+                                    'basename': 'gs://sm-dev-test/file3.cram.meta'
+                                },
+                            },
                         },
                         'qc': {
                             'basename': 'gs://sm-dev-test/file1.qc',
                             'secondaryFiles': {
-                                'qc_ext': {
-                                    'basename': 'gs://sm-dev-test/file1.qc.ext'
-                                },
+                                'qc_ext': {'basename': 'gs://sm-dev-test/file1.qc.ext'},
                                 'qc_meta': {
                                     'basename': 'gs://sm-dev-test/file1.qc.meta'
-                                }
-                            }
+                                },
+                            },
                         },
-                    }
-                }
+                    },
+                },
             },
             meta={},
         )
     ]
 
-    analyses_to_insert.extend([
-        Analysis(
-            sequencing_group_ids=[s],
-            type='cram',
-            status=AnalysisStatus('completed'),
-            outputs={'basename': f'FAKE://greek-myth/crams/{s}.cram'},
-            timestamp_completed=(
-                datetime.datetime.now() - datetime.timedelta(days=random.randint(1, 15))
-            ).isoformat(),
-            meta={
-                'sequencing_type': 'genome',
-                # random size between 5, 25 GB
-                'size': random.randint(5 * 1024, 25 * 1024) * 1024 * 1024,
-            },
-        )
-        for s in sequencing_group_ids
-<<<<<<< HEAD
-    ])
+    analyses_to_insert.extend(
+        [
+            Analysis(
+                sequencing_group_ids=[s],
+                type='cram',
+                status=AnalysisStatus('completed'),
+                outputs={'basename': f'FAKE://greek-myth/crams/{s}.cram'},
+                timestamp_completed=(
+                    datetime.datetime.now()
+                    - datetime.timedelta(days=random.randint(1, 15))
+                ).isoformat(),
+                meta={
+                    'sequencing_type': 'genome',
+                    # random size between 5, 25 GB
+                    'size': random.randint(5 * 1024, 25 * 1024) * 1024 * 1024,
+                },
+            )
+            for s in sequencing_group_ids
+        ]
+    )
 
     analyses_to_insert.extend(
         [
@@ -271,8 +264,8 @@
             )
             for s in random.choices(sequencing_group_ids, k=10)
         ]
-=======
-    ]
+    )
+
     ar_entries_inserted = len(
         await asyncio.gather(
             *[
@@ -298,7 +291,6 @@
                 for s in range(15)
             ]
         )
->>>>>>> c8264890
     )
     print(f'Inserted {ar_entries_inserted} analysis runner entries')
 
@@ -319,7 +311,6 @@
         print(f'Inserting {len(ans)} analysis entries')
         await asyncio.gather(*[aapi.create_analysis_async(project, a) for a in ans])
 
-<<<<<<< HEAD
     # create some fake analysis-runner entries
     ar_entries = 20
     print(f'Inserting {ar_entries} analysis-runner entries')
@@ -352,8 +343,6 @@
         )
     )
 
-=======
->>>>>>> c8264890
 
 if __name__ == '__main__':
     parser = argparse.ArgumentParser(
