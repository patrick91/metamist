from collections import defaultdict
from test.testbase import DbIsolatedTest, run_as_sync

from pymysql.err import IntegrityError

from db.python.enum_tables import AssayTypeTable
from db.python.layers.assay import AssayLayer
from db.python.layers.sample import SampleLayer
from db.python.tables.assay import AssayFilter, AssayTable
from db.python.utils import GenericFilter, NotFoundError
<<<<<<< HEAD
from models.models.assay import AssayUpsertInternal
from models.models.sample import SampleUpsertInternal
from models.models.sequencing_group import SequencingGroupUpsertInternal
=======
from models.models import (
    PRIMARY_EXTERNAL_ORG,
    AssayUpsertInternal,
    SampleUpsertInternal,
)
>>>>>>> c7485138

default_sequencing_meta = {
    'sequencing_type': 'genome',
    'sequencing_platform': 'short-read',
    'sequencing_technology': 'illumina',
}


class TestAssay(DbIsolatedTest):
    """Test assay class"""

    # pylint: disable=too-many-instance-attributes

    @run_as_sync
    async def setUp(self) -> None:
        super().setUp()

        self.slayer = SampleLayer(self.connection)
        self.assaylayer = AssayLayer(self.connection)
        self.external_sample_id = 'TESTING001'

        # Create new sample
        self.sample_id_raw = (
            await self.slayer.upsert_sample(
                SampleUpsertInternal(
                    external_ids={PRIMARY_EXTERNAL_ORG: self.external_sample_id},
                    type='blood',
                    active=True,
                    meta={'Testing': 'test_assay'},
                )
            )
        ).id

        at = AssayTypeTable(self.connection)
        await at.insert('metabolomics')

    @run_as_sync
    async def test_not_found_assay(self):
        """
        Test the NotFoundError when getting an invalid assay ID
        """

        @run_as_sync
        async def get():
            return await self.assaylayer.get_assay_by_id(-1, check_project_id=False)

        self.assertRaises(NotFoundError, get)

    @run_as_sync
    async def test_upsert_assay(self):
        """
        Test inserting a assay, and check all values are inserted correctly
        """
        external_ids = {'default': 'SEQ01', 'collaborator2': 'CBSEQ_1'}
        meta = {
            '1': 1,
            'nested': {'nested': 'dict'},
            'alpha': ['b', 'e', 't'],
            **default_sequencing_meta,
        }
        upserted_assay = await self.assaylayer.upsert_assay(
            AssayUpsertInternal(
                sample_id=self.sample_id_raw,
                type='sequencing',
                meta=meta,
                external_ids=external_ids,
            )
        )

        assay = await self.assaylayer.get_assay_by_id(
            assay_id=upserted_assay.id, check_project_id=False
        )

        self.assertEqual(upserted_assay.id, assay.id)
        self.assertEqual(self.sample_id_raw, int(assay.sample_id))
        self.assertEqual('sequencing', assay.type)
        self.assertDictEqual(external_ids, assay.external_ids)
        self.assertDictEqual(meta, assay.meta)

    @run_as_sync
    async def test_insert_assays_for_each_type(self):
        """
        Test inserting a assay, and check all values are inserted correctly
        """
        meta = {
            '1': 1,
            'nested': {'nested': 'dict'},
            'alpha': ['b', 'e', 't'],
            **default_sequencing_meta,
        }
        sequencing_types = ['sequencing', 'metabolomics']
        assays = await self.assaylayer.upsert_assays(
            [
                AssayUpsertInternal(
                    external_ids={'eid': f'external_id_{_type}'},
                    sample_id=self.sample_id_raw,
                    type='sequencing',
                    meta=meta,
                )
                for _type in sequencing_types
            ]
        )
        assay_ids = [a.id for a in assays]
        inserted_types_rows = await self.connection.connection.fetch_all(
            'SELECT type FROM assay WHERE id in :ids', {'ids': assay_ids}
        )
        inserted_types = set(r['type'] for r in inserted_types_rows)

        self.assertEqual(len(sequencing_types), len(assay_ids))
        self.assertEqual(1, len(inserted_types))

    @run_as_sync
    async def test_clashing_external_ids(self):
        """Test that should fail when 2nd assay is inserted with same external_id"""
        external_ids = {'default': 'clashing'}
        await self.assaylayer.upsert_assay(
            AssayUpsertInternal(
                sample_id=self.sample_id_raw,
                type='sequencing',
                meta={**default_sequencing_meta},
                external_ids=external_ids,
            )
        )

        @run_as_sync
        async def _insert_failing_assay():
            return await self.assaylayer.upsert_assay(
                AssayUpsertInternal(
                    sample_id=self.sample_id_raw,
                    type='sequencing',
                    meta={**default_sequencing_meta},
                    external_ids=external_ids,
                )
            )

        _n_assays_query = 'SELECT COUNT(*) from assay'
        self.assertEqual(1, await self.connection.connection.fetch_val(_n_assays_query))
        self.assertRaises(IntegrityError, _insert_failing_assay)
        # make sure the transaction unwinds the insert second assay if the external_id clashes
        self.assertEqual(1, await self.connection.connection.fetch_val(_n_assays_query))

    @run_as_sync
    async def test_insert_clashing_external_ids_multiple(self):
        """
        Test inserting a assay, and check all values are inserted correctly
        """
        external_ids = {'default': 'clashing'}

        @run_as_sync
        async def _insert_clashing():
            return await self.assaylayer.upsert_assays(
                [
                    AssayUpsertInternal(
                        # both get the same external_ids
                        external_ids=external_ids,
                        sample_id=self.sample_id_raw,
                        type='sequencing',
                        meta={**default_sequencing_meta},
                    )
                    for _ in range(2)
                ]
            )

        _n_assays_query = 'SELECT COUNT(*) from assay'

        self.assertEqual(0, await self.connection.connection.fetch_val(_n_assays_query))
        self.assertRaises(IntegrityError, _insert_clashing)
        self.assertEqual(0, await self.connection.connection.fetch_val(_n_assays_query))

    @run_as_sync
    async def test_getting_assay_by_external_id(self):
        """
        Test get differences assays by multiple IDs
        """
        seq1 = await self.assaylayer.upsert_assay(
            AssayUpsertInternal(
                sample_id=self.sample_id_raw,
                type='sequencing',
                meta={**default_sequencing_meta},
                external_ids={'default': 'SEQ01', 'other': 'EXT_SEQ1'},
            )
        )
        seq2 = await self.assaylayer.upsert_assay(
            AssayUpsertInternal(
                sample_id=self.sample_id_raw,
                type='sequencing',
                meta={**default_sequencing_meta},
                external_ids={'default': 'SEQ02'},
            )
        )

        fquery_1 = AssayFilter(
            external_id=GenericFilter(eq='SEQ01'),
            project=GenericFilter(eq=self.project_id),
        )
        self.assertEqual(seq1.id, (await self.assaylayer.query(fquery_1))[0].id)
        fquery_2 = AssayFilter(
            external_id=GenericFilter(eq='EXT_SEQ1'),
            project=GenericFilter(eq=self.project_id),
        )
        self.assertEqual(seq1.id, (await self.assaylayer.query(fquery_2))[0].id)
        fquery_3 = AssayFilter(
            external_id=GenericFilter(eq='SEQ02'),
            project=GenericFilter(eq=self.project_id),
        )
        self.assertEqual(seq2.id, (await self.assaylayer.query(fquery_3))[0].id)

    @run_as_sync
    async def test_query(self):
        """Test query_assays in different combinations"""
        sample = await self.slayer.upsert_sample(
            SampleUpsertInternal(
                external_ids={PRIMARY_EXTERNAL_ORG: 'SAM_TEST_QUERY'},
                type='blood',
                active=True,
                meta={'collection-year': '2022'},
            )
        )

        sample_id_for_test = sample.id

        assert sample_id_for_test is not None, 'Sample ID is None'

        seqs = await self.assaylayer.upsert_assays(
            [
                AssayUpsertInternal(
                    sample_id=sample_id_for_test,
                    type='sequencing',
                    meta={'unique': 'a', 'common': 'common', **default_sequencing_meta},
                    external_ids={'default': 'SEQ01'},
                ),
                AssayUpsertInternal(
                    sample_id=sample_id_for_test,
                    type='sequencing',
                    meta={'unique': 'b', 'common': 'common', **default_sequencing_meta},
                    external_ids={'default': 'SEQ02'},
                ),
            ]
        )

        async def search_result_to_ids(filter_: AssayFilter):
            filter_.project = GenericFilter(eq=self.project_id)
            seqs = await self.assaylayer.query(filter_)
            return {s.id for s in seqs}

        seq1_id = seqs[0].id
        seq2_id = seqs[1].id

        # sample_ids
        self.assertSetEqual(
            {seq1_id, seq2_id},
            await search_result_to_ids(
                AssayFilter(sample_id=GenericFilter(in_=[sample_id_for_test]))
            ),
        )
        self.assertSetEqual(
            set(),
            await search_result_to_ids(
                AssayFilter(sample_id=GenericFilter(in_=[9_999_999]))
            ),
        )

        # external assay IDs
        self.assertSetEqual(
            {seq1_id},
            await search_result_to_ids(
                AssayFilter(external_id=GenericFilter(eq='SEQ01'))
            ),
        )
        self.assertSetEqual(
            {seq1_id, seq2_id},
            await search_result_to_ids(
                AssayFilter(
                    external_id=GenericFilter(in_=['SEQ01', 'SEQ02']),
                )
            ),
        )

        # seq_meta
        self.assertSetEqual(
            {seq2_id},
            await search_result_to_ids(
                AssayFilter(meta={'unique': GenericFilter(eq='b')})
            ),
        )
        self.assertSetEqual(
            {seq1_id, seq2_id},
            await search_result_to_ids(
                AssayFilter(meta={'common': GenericFilter(eq='common')})
            ),
        )

        # sample meta
        self.assertSetEqual(
            {seq1_id, seq2_id},
            await search_result_to_ids(
                AssayFilter(sample_meta={'collection-year': GenericFilter(eq='2022')})
            ),
        )
        self.assertSetEqual(
            set(),
            await search_result_to_ids(
                AssayFilter(sample_meta={'unknown_key': GenericFilter(eq='2022')})
            ),
        )

        # assay types
        self.assertSetEqual(
            {seq1_id, seq2_id},
            await search_result_to_ids(
                AssayFilter(type=GenericFilter(in_=['sequencing']))
            ),
        )

        # combination
        self.assertSetEqual(
            {seq2_id},
            await search_result_to_ids(
                AssayFilter(
                    sample_meta={'collection-year': GenericFilter(eq='2022')},
                    external_id=GenericFilter(in_=['SEQ02']),
                )
            ),
        )
        self.assertSetEqual(
            {seq1_id},
            await search_result_to_ids(
                AssayFilter(
                    external_id=GenericFilter(in_=['SEQ01']),
                    type=GenericFilter(eq='sequencing'),
                )
            ),
        )
        # self.assertSetEqual(
        #     set(),
        #     await search_result_to_ids(
        #         external_assay_ids=['SEQ01'], types=[SequenceType.EXOME]
        #     ),
        # )

    @run_as_sync
    async def test_query_by_sg_ids(self):
        """Test query_assays in different combinations"""
        sample = await self.slayer.upsert_sample(
            SampleUpsertInternal(
                external_id='SAM_TEST_QUERY',
                type='blood',
                active=True,
                meta={'collection-year': '2022'},
                sequencing_groups=[
                    SequencingGroupUpsertInternal(
                        type='genome',
                        technology='short-read',
                        platform='illumina',
                        meta={'sgmeta': 'sgvalue'},
                        assays=[
                            AssayUpsertInternal(
                                type='sequencing',
                                external_ids={'default': 'A1_1'},
                                meta={
                                    'batch': 'batch-1a',
                                    'sequencing_type': 'genome',
                                    'sequencing_platform': 'illumina',
                                    'sequencing_technology': 'short-read',
                                },
                            ),
                            AssayUpsertInternal(
                                type='sequencing',
                                external_ids={'default': 'A1_2'},
                                meta={
                                    'batch': 'batch-1b',
                                    'sequencing_type': 'genome',
                                    'sequencing_platform': 'illumina',
                                    'sequencing_technology': 'short-read',
                                },
                            ),
                        ],
                    ),
                    SequencingGroupUpsertInternal(
                        type='exome',
                        technology='short-read',
                        platform='illumina',
                        meta={'sgmeta': 'sgvalue'},
                        assays=[
                            AssayUpsertInternal(
                                type='sequencing',
                                external_ids={'default': 'sg2_1'},
                                meta={
                                    'batch': 'batch-2',
                                    'sequencing_type': 'genome',
                                    'sequencing_platform': 'illumina',
                                    'sequencing_technology': 'short-read',
                                },
                            ),
                            AssayUpsertInternal(
                                type='sequencing',
                                external_ids={'default': 'sg2_2'},
                                meta={
                                    'batch': 'batch-2',
                                    'sequencing_type': 'genome',
                                    'sequencing_platform': 'illumina',
                                    'sequencing_technology': 'short-read',
                                },
                            ),
                        ],
                    ),
                ],
            )
        )

        sg_id = sample.sequencing_groups[0].id
        assay_ids_sg1 = {a.id for a in sample.sequencing_groups[0].assays}

        assays = await self.assaylayer.get_assays_for_sequencing_group_ids([sg_id])

        self.assertSetEqual(
            assay_ids_sg1, {a.id for sgs_as in assays.values() for a in sgs_as}
        )

        # subfilter
        assays_batch_1a = await self.assaylayer.get_assays_for_sequencing_group_ids(
            [sg_id],
            filter_=AssayFilter(
                meta={'batch': GenericFilter(eq='batch-1a')},
            ),
        )
        self.assertEqual(1, len(assays_batch_1a))
        batch_1a_assay = next(iter(assays_batch_1a.values()))[0]
        self.assertEqual('batch-1a', batch_1a_assay.meta['batch'])

    @run_as_sync
    async def test_update(self):
        """Test updating an assay, and all fields are updated correctly"""
        # insert
        assay = await self.assaylayer.upsert_assay(
            AssayUpsertInternal(
                sample_id=self.sample_id_raw,
                type='sequencing',
                meta={'a': 1, 'b': 2, **default_sequencing_meta},
                external_ids={
                    'default': 'SEQ01',
                    'untouched': 'UTC+1',
                    'to_delete': 'VALUE',
                },
            )
        )

        await self.assaylayer.upsert_assay(
            AssayUpsertInternal(
                id=assay.id,
                sample_id=self.sample_id_raw,
                external_ids={
                    'default': 'NSQ_01',
                    'ext': 'EXTSEQ01',
                    'to_delete': None,
                },
                meta={'a': 2, 'c': True},
            )
        )

        update_assay = await self.assaylayer.get_assay_by_id(
            assay_id=assay.id, check_project_id=False
        )

        self.assertEqual(assay.id, update_assay.id)
        self.assertEqual(self.sample_id_raw, int(update_assay.sample_id))
        self.assertEqual('sequencing', update_assay.type)
        self.assertDictEqual(
            {'default': 'NSQ_01', 'ext': 'EXTSEQ01', 'untouched': 'UTC+1'},
            update_assay.external_ids,
        )
        self.assertDictEqual(
            {'a': 2, 'b': 2, 'c': True, **default_sequencing_meta}, update_assay.meta
        )

    @run_as_sync
    async def test_update_type(self):
        """
        Test update all assay statuses
        """
        assay = await self.assaylayer.upsert_assay(
            AssayUpsertInternal(
                sample_id=self.sample_id_raw,
                type='sequencing',
                meta={**default_sequencing_meta},
                external_ids={},
            )
        )

        # cycle through all statuses, and check that works
        await self.assaylayer.upsert_assay(
            AssayUpsertInternal(id=assay.id, type='metabolomics'),
            check_project_id=False,
        )
        row_to_check = await self.connection.connection.fetch_one(
            'SELECT type FROM assay WHERE id = :id',
            {'id': assay.id},
        )
        self.assertEqual('metabolomics', row_to_check['type'])

    @run_as_sync
    async def test_batch_statistics(self):
        """
        Test batch statistics
        """
        samples_to_insert = [
            SampleUpsertInternal(
                external_id='SAMPLE_1',
                type='blood',
                active=True,
                meta={'collection-year': '2022'},
                sequencing_groups=[
                    SequencingGroupUpsertInternal(
                        external_ids={'default': 'SG_1'},
                        type='genome',
                        technology='short-read',
                        platform='illumina',
                        meta={'sgmeta': 'sgvalue'},
                        assays=[
                            AssayUpsertInternal(
                                type='sequencing',
                                external_ids={'default': 'A1_1'},
                                meta={
                                    'batch': 'batch-1',
                                    'sequencing_type': 'genome',
                                    'sequencing_platform': 'illumina',
                                    'sequencing_technology': 'short-read',
                                },
                            ),
                            AssayUpsertInternal(
                                type='sequencing',
                                external_ids={'default': 'A1_2'},
                                meta={
                                    'batch': 'batch-1',
                                    'sequencing_type': 'genome',
                                    'sequencing_platform': 'illumina',
                                    'sequencing_technology': 'short-read',
                                },
                            ),
                        ],
                    ),
                    SequencingGroupUpsertInternal(
                        external_ids={'default': 'SG_2'},
                        type='exome',
                        technology='short-read',
                        platform='illumina',
                        meta={'sgmeta': 'sgvalue'},
                        assays=[
                            AssayUpsertInternal(
                                type='sequencing',
                                external_ids={'default': 'A2_1'},
                                meta={
                                    'batch': 'batch-1',
                                    'sequencing_type': 'exome',
                                    'sequencing_platform': 'illumina',
                                    'sequencing_technology': 'short-read',
                                },
                            ),
                            AssayUpsertInternal(
                                type='sequencing',
                                external_ids={'default': 'A2_2'},
                                meta={
                                    'batch': 'batch-2',
                                    'sequencing_type': 'exome',
                                    'sequencing_platform': 'illumina',
                                    'sequencing_technology': 'short-read',
                                },
                            ),
                        ],
                    ),
                ],
            ),
            SampleUpsertInternal(
                external_id='SAMPLE_2',
                type='blood',
                active=True,
                meta={'collection-year': '2022'},
                sequencing_groups=[
                    SequencingGroupUpsertInternal(
                        external_ids={'default': 'SG_3'},
                        type='genome',
                        technology='short-read',
                        platform='illumina',
                        meta={'sgmeta': 'sgvalue'},
                        assays=[
                            AssayUpsertInternal(
                                type='sequencing',
                                external_ids={'default': 'A3_1'},
                                meta={
                                    'batch': 'batch-1',
                                    'sequencing_type': 'genome',
                                    'sequencing_platform': 'illumina',
                                    'sequencing_technology': 'short-read',
                                },
                            ),
                            AssayUpsertInternal(
                                type='sequencing',
                                external_ids={'default': 'A3_2'},
                                meta={
                                    'batch': 'batch-1',
                                    'sequencing_type': 'genome',
                                    'sequencing_platform': 'illumina',
                                    'sequencing_technology': 'short-read',
                                },
                            ),
                        ],
                    ),
                    SequencingGroupUpsertInternal(
                        external_ids={'default': 'SG_4'},
                        type='transcriptome',
                        technology='short-read',
                        platform='illumina',
                        meta={'sgmeta': 'sgvalue'},
                        assays=[
                            AssayUpsertInternal(
                                type='sequencing',
                                external_ids={'default': 'A4_1'},
                                meta={
                                    'batch': 'batch-3',
                                    'sequencing_type': 'transcriptome',
                                    'sequencing_platform': 'illumina',
                                    'sequencing_technology': 'short-read',
                                },
                            ),
                            AssayUpsertInternal(
                                type='sequencing',
                                external_ids={'default': 'A4_2'},
                                meta={
                                    'batch': 'batch-3',
                                    'sequencing_type': 'transcriptome',
                                    'sequencing_platform': 'illumina',
                                    'sequencing_technology': 'short-read',
                                },
                            ),
                        ],
                    ),
                ],
            ),
        ]

        await SampleLayer(self.connection).upsert_samples(samples_to_insert)
        assay_layer = AssayTable(self.connection)
        rows = await assay_layer.get_assay_type_numbers_by_batch_for_project(
            self.project_id
        )

        assays_in_batch: dict[str, int] = defaultdict(int)
        sgs_in_seq_type_batch: dict[str, dict[str, int]] = defaultdict(
            lambda: defaultdict(int)
        )
        for r in rows:
            # sequencing_group_ids has format [(sg_id, assay_count), ...]
            assays_in_batch[r.batch] += sum(sg[1] for sg in r.sequencing_group_ids)
            sgs_in_seq_type_batch[r.batch][r.sequencing_type] += len(
                r.sequencing_group_ids
            )

        # aggregate to test, mostly to show there are multiple ways you
        # may want to aggregate this information
        self.assertDictEqual(
            assays_in_batch,
            {
                'batch-1': 5,
                'batch-2': 1,
                'batch-3': 2,
            },
        )

        self.assertDictEqual(
            sgs_in_seq_type_batch,
            {
                'batch-1': {'genome': 2, 'exome': 1},
                'batch-2': {'exome': 1},
                'batch-3': {'transcriptome': 1},
            },
        )<|MERGE_RESOLUTION|>--- conflicted
+++ resolved
@@ -8,17 +8,12 @@
 from db.python.layers.sample import SampleLayer
 from db.python.tables.assay import AssayFilter, AssayTable
 from db.python.utils import GenericFilter, NotFoundError
-<<<<<<< HEAD
-from models.models.assay import AssayUpsertInternal
-from models.models.sample import SampleUpsertInternal
-from models.models.sequencing_group import SequencingGroupUpsertInternal
-=======
 from models.models import (
     PRIMARY_EXTERNAL_ORG,
     AssayUpsertInternal,
     SampleUpsertInternal,
 )
->>>>>>> c7485138
+from models.models.sequencing_group import SequencingGroupUpsertInternal
 
 default_sequencing_meta = {
     'sequencing_type': 'genome',
