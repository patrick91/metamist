--- conflicted
+++ resolved
@@ -4,10 +4,7 @@
 
 from db.python.utils import ProjectId
 
-<<<<<<< HEAD
-=======
 
->>>>>>> a7dc5dc8
 class Participant(BaseModel):
     """Update participant model"""
 
