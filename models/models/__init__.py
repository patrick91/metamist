--- conflicted
+++ resolved
@@ -63,22 +63,11 @@
     SequencingGroupUpsertInternal,
 )
 from models.models.web import (
+    PagingLinks,
+    ProjectSeqrDetailsInternal,
+    ProjectSeqrStats,
+    ProjectSeqrStatsInternal,
     ProjectSummary,
     ProjectSummaryInternal,
     WebProject,
-<<<<<<< HEAD
-    ProjectSeqrStats,
-    PagingLinks,
-    ProjectSeqrDetailsInternal,
-    ProjectSeqrStatsInternal,
-)
-from models.models.billing import (
-    BillingRowRecord,
-    BillingTotalCostRecord,
-    BillingTotalCostQueryModel,
-    BillingColumn,
-    BillingCostBudgetRecord,
-    BillingCostDetailsRecord,
-=======
->>>>>>> ef79c7fc
 )