--- conflicted
+++ resolved
@@ -31,16 +31,8 @@
         _id = d.pop('id', None)
         type_ = d.pop('type', None)
         meta = d.pop('meta', None)
-<<<<<<< HEAD
-        active = d.pop('active', None)
-        if active is not None:
-            active = bool(
-                ord(active) if isinstance(active, (str, bytes, bytearray)) else active
-            )
-=======
         active = parse_sql_bool(d.pop('active', None))
 
->>>>>>> 6134af94
         if meta:
             if isinstance(meta, bytes):
                 meta = meta.decode()
