--- conflicted
+++ resolved
@@ -37,12 +37,7 @@
         'urllib3 >= 1.25.3',
         'python-dateutil',
         'requests',
-<<<<<<< HEAD
-        'cpg-utils',
-        'click',
-=======
         'typing-extensions',
->>>>>>> 189c380f
     ],
     include_package_data=True,
     zip_safe=False,
